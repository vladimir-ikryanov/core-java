--- conflicted
+++ resolved
@@ -8,11 +8,7 @@
 }
 
 dependencies {
-<<<<<<< HEAD
-    compile group: 'io.grpc', name: 'grpc-all', version: '0.13.0'
-=======
     compile group: 'io.grpc', name: 'grpc-all', version: '0.13.1'
->>>>>>> 8ddee177
     testCompile project(path: ":client", configuration: 'testArtifacts')
 
     compile project(path: ':client');
@@ -34,11 +30,7 @@
 protobuf {
     plugins {
         grpc {
-<<<<<<< HEAD
-            artifact = 'io.grpc:protoc-gen-grpc-java:0.13.0'
-=======
             artifact = 'io.grpc:protoc-gen-grpc-java:0.13.1'
->>>>>>> 8ddee177
         }
     }
     generateProtoTasks {
