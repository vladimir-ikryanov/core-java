--- conflicted
+++ resolved
@@ -36,22 +36,11 @@
     // A timestamp of the event or snapshot in this record.
     google.protobuf.Timestamp timestamp = 1;
 
-<<<<<<< HEAD
-     // String representation of the id of the aggregate to which the event was applied.
-    string aggregate_id = 2;
-
-    // A short protobuf type name of the event.
-    string event_type = 3;
-
-    // String representation of `EventId`.
-    string event_id = 4;
-=======
     // A short Protobuf type name of the event.
     string event_type = 2;
 
-    // String representation of EventId.
+    // String representation of `EventId`.
     string event_id = 3;
->>>>>>> 3995fcfd
 
     // The version of the aggregate after the event was applied.
     int32 version = 4;
@@ -90,15 +79,7 @@
 
     // Events of the aggregate.
     //
-<<<<<<< HEAD
     // If `snapshot` field is populated, events represent the 'tail' of the event history of the aggregate.
     // Otherwise, events are full history of the aggregate.
     repeated spine.base.Event event = 2;
-}
-
-=======
-    // If `snapshot` field is present, event records represent a 'tail' of event history of the aggregate.
-    // Otherwise, records are full history of the aggregate.
-    repeated spine.base.EventRecord event_record = 2;
-}
->>>>>>> 3995fcfd
+}