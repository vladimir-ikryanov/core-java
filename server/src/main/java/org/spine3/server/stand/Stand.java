/*
 * Copyright 2017, TeamDev Ltd. All rights reserved.
 *
 * Redistribution and use in source and/or binary forms, with or without
 * modification, must retain the above copyright notice and the following
 * disclaimer.
 *
 * THIS SOFTWARE IS PROVIDED BY THE COPYRIGHT HOLDERS AND CONTRIBUTORS
 * "AS IS" AND ANY EXPRESS OR IMPLIED WARRANTIES, INCLUDING, BUT NOT
 * LIMITED TO, THE IMPLIED WARRANTIES OF MERCHANTABILITY AND FITNESS FOR
 * A PARTICULAR PURPOSE ARE DISCLAIMED. IN NO EVENT SHALL THE COPYRIGHT
 * OWNER OR CONTRIBUTORS BE LIABLE FOR ANY DIRECT, INDIRECT, INCIDENTAL,
 * SPECIAL, EXEMPLARY, OR CONSEQUENTIAL DAMAGES (INCLUDING, BUT NOT
 * LIMITED TO, PROCUREMENT OF SUBSTITUTE GOODS OR SERVICES; LOSS OF USE,
 * DATA, OR PROFITS; OR BUSINESS INTERRUPTION) HOWEVER CAUSED AND ON ANY
 * THEORY OF LIABILITY, WHETHER IN CONTRACT, STRICT LIABILITY, OR TORT
 * (INCLUDING NEGLIGENCE OR OTHERWISE) ARISING IN ANY WAY OUT OF THE USE
 * OF THIS SOFTWARE, EVEN IF ADVISED OF THE POSSIBILITY OF SUCH DAMAGE.
 */
package org.spine3.server.stand;

import com.google.common.collect.ImmutableCollection;
import com.google.common.collect.ImmutableSet;
import com.google.common.collect.Sets;
import com.google.common.util.concurrent.MoreExecutors;
import com.google.protobuf.Any;
import com.google.protobuf.Message;
import io.grpc.stub.StreamObserver;
import org.spine3.base.Queries;
import org.spine3.base.Responses;
import org.spine3.base.Version;
import org.spine3.client.Query;
import org.spine3.client.QueryResponse;
import org.spine3.client.Subscription;
import org.spine3.client.Target;
import org.spine3.protobuf.TypeUrl;
import org.spine3.server.aggregate.AggregateRepository;
import org.spine3.server.entity.AbstractVersionableEntity;
import org.spine3.server.entity.Entity;
import org.spine3.server.entity.EntityRecord;
import org.spine3.server.entity.RecordBasedRepository;
import org.spine3.server.entity.Repository;
import org.spine3.server.storage.memory.InMemoryStorageFactory;

import javax.annotation.CheckReturnValue;
import java.util.Set;
import java.util.concurrent.ConcurrentHashMap;
import java.util.concurrent.ConcurrentMap;
import java.util.concurrent.Executor;

import static com.google.common.base.Preconditions.checkNotNull;

/**
 * A container for storing the latest {@link org.spine3.server.aggregate.Aggregate Aggregate}
 * states.
 *
 * <p>Provides an optimal way to access the latest state of published aggregates
 * for read-side services. The aggregate states are delivered to the instance of {@code Stand}
 * through {@link StandFunnel} from {@link AggregateRepository} instances.
 *
 * <p>In order to provide a flexibility in defining data access policies,
 * {@code Stand} contains only the states of published aggregates.
 * Please refer to {@link org.spine3.server.aggregate.Aggregate Aggregate} for details on
 * publishing aggregates.
 *
 * <p>Each {@link org.spine3.server.BoundedContext BoundedContext} contains only one
 * instance of {@code Stand}.
 *
 * @author Alex Tymchenko
 */
public class Stand implements AutoCloseable {

    /**
     * Persistent storage for the latest {@code Aggregate} states.
     *
     * <p>Any {@code Aggregate} state delivered to this instance of {@code Stand} is
     * persisted to this storage.
     */
    private final StandStorage storage;

    /**
     * Manages the subscriptions for this instance of {@code Stand}.
     */
    private final SubscriptionRegistry subscriptionRegistry = new SubscriptionRegistry();

    /**
     * An instance of executor used to invoke callbacks
     */
    private final Executor callbackExecutor;

    /**
     * The mapping between {@code TypeUrl} instances and repositories providing
     * the entities of this type.
     */
    private final ConcurrentMap<TypeUrl,
<<<<<<< HEAD
                                RecordBasedRepository<?, ? extends Entity, ? extends Message, ?>>
                  typeToRepositoryMap = new ConcurrentHashMap<>();
=======
            RecordBasedRepository<?, ? extends Entity, ? extends Message>> typeToRepositoryMap =
            new ConcurrentHashMap<>();
>>>>>>> 06696961

    /**
     * Stores  known {@code Aggregate} types in order to distinguish
     * them among all instances of {@code TypeUrl}.
     *
     * <p>Once this instance of {@code Stand} receives an update as {@link Any},
     * the {@code Aggregate} states are persisted for further usage.
     * The entities that are not {@code Aggregate} are not persisted,
     * and only propagated to the registered callbacks.
     */
    private final Set<TypeUrl> knownAggregateTypes = Sets.newConcurrentHashSet();

    /**
     * Used to return an empty result collection for {@link Query}.
     */
    private static final QueryProcessor NOOP_PROCESSOR = new NoopQueryProcessor();

    private Stand(Builder builder) {
        storage = builder.getStorage();
        callbackExecutor = builder.getCallbackExecutor();
    }

    public static Builder newBuilder() {
        return new Builder();
    }

    /**
     * Update the state of an entity inside of the current instance of {@code Stand}.
     *
     * <p>In case the entity update represents the new
     * {@link org.spine3.server.aggregate.Aggregate} Aggregate state,
     * store the new value for the {@code Aggregate} to each of the configured instances of
     * {@link StandStorage}.
     *
     * <p>Each {@code Aggregate} state value is stored as one-to-one to its
     * {@link org.spine3.protobuf.TypeUrl TypeUrl} obtained via {@link Any#getTypeUrl()}.
     *
     * <p>In case {@code Stand} already contains the state for this {@code Aggregate},
     * the value will be replaced.
     *
     * <p>The state updates which are not originated from the {@code Aggregate} are not
     * stored in the {@code Stand}.
     *
     * <p>In any case, the state update is then propagated to the callbacks.
     * The set of matched callbacks is determined by filtering all the registered callbacks
     * by the entity {@code TypeUrl}.
     *
     * <p>The matching callbacks are executed with the {@link #callbackExecutor}.
     *  @param id            the entity identifier
     * @param entityState   the entity state
     * @param entityVersion the version of the entity
     */
    void update(Object id, Any entityState, Version entityVersion) {
        final String typeUrlString = entityState.getTypeUrl();
        final TypeUrl typeUrl = TypeUrl.of(typeUrlString);

        final boolean isAggregateUpdate = knownAggregateTypes.contains(typeUrl);

        if (isAggregateUpdate) {
            final AggregateStateId aggregateStateId = AggregateStateId.of(id, typeUrl);

            final EntityRecord record =
                    EntityRecord.newBuilder()
                                .setState(entityState)
                                .setVersion(entityVersion)
                                .build();
            storage.write(aggregateStateId, record);
        }

        notifyMatchingSubscriptions(id, entityState, typeUrl);
    }

    /**
     * Subscribe for all further changes of an entity state, which satisfies the {@link Target}.
     *
     * <p>Once this instance of {@code Stand} receives an update of an entity
     * with the given {@code TypeUrl}, all such callbacks are executed.
     *
     * @param target an instance {@link Target}, defining the entity and criteria,
     *               which changes should be propagated to the {@code callback}
     */
    @CheckReturnValue
    public Subscription subscribe(Target target) {
        final Subscription subscription = subscriptionRegistry.addSubscription(target);
        return subscription;
    }

    /**
     * Activate the subscription created via {@link #subscribe(Target)}.
     *
     * <p>After the activation, the clients will start receiving the updates via
     * {@code EntityUpdateCallback} upon the changes in the entities, defined by
     * the {@code Target} attribute used for this subscription.
     *
     * @param subscription the subscription to activate.
     * @param callback     an instance of {@link EntityUpdateCallback} executed upon entity update.
     * @see #subscribe(Target)
     */
    public void activate(Subscription subscription, EntityUpdateCallback callback) {
        subscriptionRegistry.activate(subscription, callback);
    }

    /**
     * Cancel the {@link Subscription}.
     *
     * <p>Typically invoked to cancel the previous
     * {@link #activate(Subscription, EntityUpdateCallback) activate()} call.
     *
     * <p>After this method is called, the subscribers stop receiving the updates,
     * related to the given {@code Subscription}.
     *
     * @param subscription a subscription to cancel.
     */
    public void cancel(Subscription subscription) {
        subscriptionRegistry.removeSubscription(subscription);
    }

    /**
     * Read all {@link Entity} types exposed for reading by this instance of {@code Stand}.
     *
     * <p>Use {@link Stand#registerTypeSupplier(Repository)} to expose a type.
     *
     * <p>The result includes all values from {@link #getExposedAggregateTypes()} as well.
     *
     * @return the set of types as {@link TypeUrl} instances
     */
    @CheckReturnValue
    public ImmutableSet<TypeUrl> getExposedTypes() {
        final ImmutableSet.Builder<TypeUrl> resultBuilder = ImmutableSet.builder();
        final Set<TypeUrl> projectionTypes = typeToRepositoryMap.keySet();
        resultBuilder.addAll(projectionTypes)
                     .addAll(knownAggregateTypes);
        final ImmutableSet<TypeUrl> result = resultBuilder.build();
        return result;
    }

    /**
     * Read all {@link org.spine3.server.aggregate.Aggregate Aggregate} entity types
     * exposed for reading by this instance of {@code Stand}.
     *
     * <p>Use {@link Stand#registerTypeSupplier(Repository)} to expose an {@code Aggregate} type.
     *
     * @return the set of types as {@link TypeUrl} instances
     */
    @CheckReturnValue
    public ImmutableSet<TypeUrl> getExposedAggregateTypes() {
        final ImmutableSet<TypeUrl> result = ImmutableSet.copyOf(knownAggregateTypes);
        return result;
    }

    /**
     * Read a particular set of items from the read-side of the application and
     * feed the result into an instance.
     *
     * <p>{@link Query} defines the query target and the expected detail level for response.
     *
     * <p>The query results are fed to an instance of {@link StreamObserver<QueryResponse>}.
     *
     * @param query            an instance of query
     * @param responseObserver an observer to feed the query results to.
     */
    public void execute(Query query, StreamObserver<QueryResponse> responseObserver) {

        final TypeUrl type = Queries.typeOf(query);
        checkNotNull(type, "Query target type unknown");
        final QueryProcessor queryProcessor = processorFor(type);

        final ImmutableCollection<Any> readResult = queryProcessor.process(query);
        final QueryResponse response = QueryResponse.newBuilder()
                                                    .addAllMessages(readResult)
                                                    .setResponse(Responses.ok())
                                                    .build();
        responseObserver.onNext(response);
        responseObserver.onCompleted();
    }

    private void notifyMatchingSubscriptions(Object id, final Any entityState, TypeUrl typeUrl) {
        if (subscriptionRegistry.hasType(typeUrl)) {
            final Set<SubscriptionRecord> allRecords = subscriptionRegistry.byType(typeUrl);

            for (final SubscriptionRecord subscriptionRecord : allRecords) {

                final boolean subscriptionIsActive = subscriptionRecord.isActive();
                final boolean stateMatches = subscriptionRecord.matches(typeUrl, id, entityState);
                if (subscriptionIsActive && stateMatches) {
                    callbackExecutor.execute(new Runnable() {
                        @Override
                        public void run() {
                            subscriptionRecord.getCallback()
                                              .onStateChanged(entityState);
                        }
                    });
                }
            }
        }
    }

    /**
     * Register a supplier for the objects of a certain {@link TypeUrl} to be able
     * to read them in response to a {@link org.spine3.client.Query Query}.
     *
     * <p>In case the supplier is an instance of {@link AggregateRepository}, the {@code Repository}
     * is not registered as type supplier, since the {@code Aggregate} reads are performed
     * by accessing the latest state in the supplied {@code StandStorage}.
     *
     * <p>However, the type of the {@code AggregateRepository} instance is recorded for
     * the postponed processing of updates.
     *
     * @see #update(Object, Any, Version)
     */
    @SuppressWarnings("ChainOfInstanceofChecks")
<<<<<<< HEAD
    public <I, E extends Entity<I, ?, ?>> void registerTypeSupplier(Repository<I, E, ?> repository) {
        final TypeUrl entityType = repository.getEntityStateType();

        if (repository instanceof RecordBasedRepository) {
            @SuppressWarnings("unchecked")
            final RecordBasedRepository<I, Entity<I, ?, ?>, ?, ?> repo =
                    (RecordBasedRepository<I, Entity<I, ?, ?>, ?, ?>) repository;
            typeToRepositoryMap.put(entityType, repo);
=======
    public <I, E extends AbstractVersionableEntity<I, ?>>
           void registerTypeSupplier(Repository<I, E> repository) {
        final TypeUrl entityType = repository.getEntityStateType();

        if (repository instanceof RecordBasedRepository) {
            typeToRepositoryMap.put(entityType,
                                    (RecordBasedRepository<I, E, ? extends Message>) repository);
>>>>>>> 06696961
        }
        if (repository instanceof AggregateRepository) {
            knownAggregateTypes.add(entityType);
        }
    }

    /**
     * Dumps all {@link TypeUrl}-to-{@link RecordBasedRepository} relations.
     */
    @Override
    public void close() throws Exception {
        typeToRepositoryMap.clear();
        storage.close();
    }

    /**
     * A contract for the callbacks to be executed upon entity state change.
     *
     * @see #activate(Subscription, EntityUpdateCallback)
     * @see #cancel(Subscription)
     */
    public interface EntityUpdateCallback {

        /**
         * Called when a certain entity state is updated.
         *
         * @param newEntityState new state of the entity
         */
        void onStateChanged(Any newEntityState);
    }

    /**
     * Factory method which determines a proper {@link QueryProcessor} implementation
     * depending on {@link TypeUrl} of the incoming {@link Query#getTarget()}.
     *
     * <p>As {@code Stand} accumulates the read-side updates from various repositories,
     * the {@code Query} processing varies a lot. The target type of the incoming {@code Query}
     * tells the {@code Stand} about the essence of the object queried. Thus making it possible
     * to pick a proper strategy for data fetch.
     *
     * @param type the target type of the {@code Query}
     * @return suitable implementation of {@code QueryProcessor}
     */
    private QueryProcessor processorFor(TypeUrl type) {
        final QueryProcessor result;

<<<<<<< HEAD
        final RecordBasedRepository<?, ? extends Entity, ? extends Message, ?> repository = typeToRepositoryMap.get(type);
=======
        final RecordBasedRepository<?, ? extends Entity, ? extends Message> repository =
                typeToRepositoryMap.get(type);

>>>>>>> 06696961
        if (repository != null) {

            // The query target is an {@code Entity}.
            result = new EntityQueryProcessor(repository);
        } else if (getExposedAggregateTypes().contains(type)) {

            // The query target is an {@code Aggregate} state.
            result = new AggregateQueryProcessor(storage, type);
        } else {

            // This type points to an objects, that are not exposed via the current
            // instance of {@code Stand}.
            result = NOOP_PROCESSOR;
        }
        return result;
    }

    public static class Builder {
        private StandStorage storage;
        private Executor callbackExecutor;

        /**
         * Set an instance of {@link StandStorage} to be used to persist
         * the latest aggregate states.
         *
         * <p>If no {@code storage} is assigned,
         * {@linkplain InMemoryStorageFactory#createStandStorage() in-memory storage}
         * will be used.
         *
         * @param storage an instance of {@code StandStorage}
         * @return this instance of {@code Builder}
         */
        public Builder setStorage(StandStorage storage) {
            this.storage = storage;
            return this;
        }

        public Executor getCallbackExecutor() {
            return callbackExecutor;
        }

        /**
         * Set an {@code Executor} to be used for executing callback methods.
         *
         * <p>If the {@code Executor} is not set,
         * {@link MoreExecutors#directExecutor() directExecutor()} will be used.
         *
         * @param callbackExecutor the instance of {@code Executor}
         * @return this instance of {@code Builder}
         */
        public Builder setCallbackExecutor(Executor callbackExecutor) {
            this.callbackExecutor = callbackExecutor;
            return this;
        }

        public StandStorage getStorage() {
            return storage;
        }

        /**
         * Build an instance of {@code Stand}.
         *
         * @return the instance of Stand
         */
        public Stand build() {
            if (storage == null) {
                storage = InMemoryStorageFactory.getInstance()
                                                .createStandStorage();
            }
            if (callbackExecutor == null) {
                callbackExecutor = MoreExecutors.directExecutor();
            }

            final Stand result = new Stand(this);
            return result;
        }
    }
}<|MERGE_RESOLUTION|>--- conflicted
+++ resolved
@@ -93,13 +93,8 @@
      * the entities of this type.
      */
     private final ConcurrentMap<TypeUrl,
-<<<<<<< HEAD
-                                RecordBasedRepository<?, ? extends Entity, ? extends Message, ?>>
-                  typeToRepositoryMap = new ConcurrentHashMap<>();
-=======
             RecordBasedRepository<?, ? extends Entity, ? extends Message>> typeToRepositoryMap =
             new ConcurrentHashMap<>();
->>>>>>> 06696961
 
     /**
      * Stores  known {@code Aggregate} types in order to distinguish
@@ -311,16 +306,6 @@
      * @see #update(Object, Any, Version)
      */
     @SuppressWarnings("ChainOfInstanceofChecks")
-<<<<<<< HEAD
-    public <I, E extends Entity<I, ?, ?>> void registerTypeSupplier(Repository<I, E, ?> repository) {
-        final TypeUrl entityType = repository.getEntityStateType();
-
-        if (repository instanceof RecordBasedRepository) {
-            @SuppressWarnings("unchecked")
-            final RecordBasedRepository<I, Entity<I, ?, ?>, ?, ?> repo =
-                    (RecordBasedRepository<I, Entity<I, ?, ?>, ?, ?>) repository;
-            typeToRepositoryMap.put(entityType, repo);
-=======
     public <I, E extends AbstractVersionableEntity<I, ?>>
            void registerTypeSupplier(Repository<I, E> repository) {
         final TypeUrl entityType = repository.getEntityStateType();
@@ -328,7 +313,6 @@
         if (repository instanceof RecordBasedRepository) {
             typeToRepositoryMap.put(entityType,
                                     (RecordBasedRepository<I, E, ? extends Message>) repository);
->>>>>>> 06696961
         }
         if (repository instanceof AggregateRepository) {
             knownAggregateTypes.add(entityType);
@@ -375,13 +359,9 @@
     private QueryProcessor processorFor(TypeUrl type) {
         final QueryProcessor result;
 
-<<<<<<< HEAD
-        final RecordBasedRepository<?, ? extends Entity, ? extends Message, ?> repository = typeToRepositoryMap.get(type);
-=======
         final RecordBasedRepository<?, ? extends Entity, ? extends Message> repository =
                 typeToRepositoryMap.get(type);
 
->>>>>>> 06696961
         if (repository != null) {
 
             // The query target is an {@code Entity}.
