--- conflicted
+++ resolved
@@ -33,8 +33,6 @@
 
 import static com.google.common.base.Preconditions.checkNotNull;
 import static com.google.common.base.Preconditions.checkState;
-import static org.spine3.server.entity.Entity.createEntity;
-import static org.spine3.server.entity.Entity.getConstructor;
 
 /**
  * Abstract base class for repositories.
@@ -80,18 +78,6 @@
      */
     protected Repository(BoundedContext boundedContext) {
         this.boundedContext = boundedContext;
-<<<<<<< HEAD
-        this.entityConstructor = getEntityConstructor();
-        this.entityConstructor.setAccessible(true);
-    }
-
-    private Constructor<E> getEntityConstructor() {
-        final Class<E> entityClass = getEntityClass();
-        final Class<I> idClass = getIdClass();
-        final Constructor<E> result = getConstructor(entityClass, idClass);
-        return result;
-=======
->>>>>>> 30249792
     }
 
     /** Returns the {@link BoundedContext} in which this repository works. */
@@ -115,21 +101,13 @@
         return entityClass;
     }
 
-    /**
-     * Returns the {@link TypeUrl} for the state objects
-     * wrapped by entities managed by this repository
-     */
+    /** Returns the {@link TypeUrl} for the state objects wrapped by entities managed by this repository */
     @CheckReturnValue
     public TypeUrl getEntityStateType() {
         if (entityStateType == null) {
             final Class<E> entityClass = getEntityClass();
-<<<<<<< HEAD
-            final Class<Object> stateClass =
-                    Classes.getGenericParameterType(entityClass, Entity.STATE_CLASS_GENERIC_INDEX);
-=======
             final Class<Object> stateClass = Classes.getGenericParameterType(entityClass,
                                                                              Entity.GenericParamer.STATE.getIndex());
->>>>>>> 30249792
             final ClassName stateClassName = ClassName.of(stateClass);
             entityStateType = KnownTypes.getTypeUrl(stateClassName);
         }
@@ -144,14 +122,7 @@
      * @return new entity instance
      */
     @CheckReturnValue
-<<<<<<< HEAD
-    public E create(I id) {
-        final E result = createEntity(entityConstructor, id, boundedContext);
-        return result;
-    }
-=======
     public abstract E create(I id);
->>>>>>> 30249792
 
     /**
      * Stores the passed object.
