/*
 * Copyright 2017, TeamDev Ltd. All rights reserved.
 *
 * Redistribution and use in source and/or binary forms, with or without
 * modification, must retain the above copyright notice and the following
 * disclaimer.
 *
 * THIS SOFTWARE IS PROVIDED BY THE COPYRIGHT HOLDERS AND CONTRIBUTORS
 * "AS IS" AND ANY EXPRESS OR IMPLIED WARRANTIES, INCLUDING, BUT NOT
 * LIMITED TO, THE IMPLIED WARRANTIES OF MERCHANTABILITY AND FITNESS FOR
 * A PARTICULAR PURPOSE ARE DISCLAIMED. IN NO EVENT SHALL THE COPYRIGHT
 * OWNER OR CONTRIBUTORS BE LIABLE FOR ANY DIRECT, INDIRECT, INCIDENTAL,
 * SPECIAL, EXEMPLARY, OR CONSEQUENTIAL DAMAGES (INCLUDING, BUT NOT
 * LIMITED TO, PROCUREMENT OF SUBSTITUTE GOODS OR SERVICES; LOSS OF USE,
 * DATA, OR PROFITS; OR BUSINESS INTERRUPTION) HOWEVER CAUSED AND ON ANY
 * THEORY OF LIABILITY, WHETHER IN CONTRACT, STRICT LIABILITY, OR TORT
 * (INCLUDING NEGLIGENCE OR OTHERWISE) ARISING IN ANY WAY OUT OF THE USE
 * OF THIS SOFTWARE, EVEN IF ADVISED OF THE POSSIBILITY OF SUCH DAMAGE.
 */

package org.spine3.server.projection;

import com.google.common.annotations.VisibleForTesting;
import com.google.common.collect.ImmutableSet;
import com.google.common.collect.Maps;
import com.google.protobuf.Duration;
import com.google.protobuf.Message;
import com.google.protobuf.Timestamp;
import io.grpc.stub.StreamObserver;
import org.slf4j.Logger;
import org.slf4j.LoggerFactory;
import org.spine3.base.Event;
import org.spine3.base.EventContext;
import org.spine3.envelope.EventEnvelope;
import org.spine3.server.BoundedContext;
import org.spine3.server.entity.EntityRecord;
import org.spine3.server.entity.EventDispatchingRepository;
import org.spine3.server.event.EventFilter;
import org.spine3.server.event.EventStore;
import org.spine3.server.event.EventStreamQuery;
import org.spine3.server.stand.StandFunnel;
import org.spine3.server.storage.RecordStorage;
import org.spine3.server.storage.Storage;
import org.spine3.server.storage.StorageFactory;
import org.spine3.type.EventClass;
import org.spine3.type.TypeName;

import javax.annotation.Nonnull;
import javax.annotation.Nullable;
import java.util.Collection;
import java.util.Map;
import java.util.Set;

import static com.google.common.base.Preconditions.checkNotNull;
import static com.google.common.base.Preconditions.checkState;

/**
 * Abstract base for repositories managing {@link Projection}s.
 *
 * @param <I> the type of IDs of projections
 * @param <P> the type of projections
 * @param <S> the type of projection state messages
 * @author Alexander Yevsyukov
 */
public abstract class ProjectionRepository<I, P extends Projection<I, S>, S extends Message>
        extends EventDispatchingRepository<I, P, S> {

    /** The {@code BoundedContext} in which this repository works. */
    private final BoundedContext boundedContext;

    /** An instance of {@link StandFunnel} to be informed about state updates */
    private final StandFunnel standFunnel;

    /**
     * If {@code true} the projection repository will start the {@linkplain #catchUp() catch up}
     * process after {@linkplain #initStorage(StorageFactory) initialization}.
     */
    private final boolean catchUpAfterStorageInit;

    private final Duration catchUpMaxDuration;

    /** The current status of the repository. */
    private Status status = Status.CREATED;

    /** An underlying entity storage used to store projections. */
    private RecordStorage<I> recordStorage;

    @Nullable
    private BulkWriteOperation<I, P> ongoingOperation;

    /**
     * Creates a {@code ProjectionRepository} for the given {@link BoundedContext} instance and
     * enables catching up after the storage initialization.
     *
     * <p>NOTE: The {@link #catchUp()} will be called automatically after
     * the storage is {@linkplain #initStorage(StorageFactory) initialized}.
     * To override this behavior, please use
     * {@link #ProjectionRepository(BoundedContext, boolean, Duration)} constructor.
     *
     * @param boundedContext the target {@code BoundedContext}
     */
    protected ProjectionRepository(BoundedContext boundedContext) {
        this(boundedContext, true);
    }

    /**
     * Creates a {@code ProjectionRepository} for the given {@link BoundedContext} instance.
     *
     * <p>If {@code catchUpAfterStorageInit} is set to {@code true},
     * the {@link #catchUp()} will be called automatically after the
     * {@link #initStorage(StorageFactory)} call is performed.
     *
     * @param boundedContext          the target {@code BoundedContext}
     * @param catchUpAfterStorageInit whether the automatic catch-up should be performed after
     *                                storage initialization
     */
    @SuppressWarnings("MethodParameterNamingConvention")
    protected ProjectionRepository(BoundedContext boundedContext,
                                   boolean catchUpAfterStorageInit) {
        this(boundedContext, catchUpAfterStorageInit, Duration.getDefaultInstance());
    }

    /**
     * Creates a {@code ProjectionRepository} for the given {@link BoundedContext} instance.
     *
     * <p>If {@code catchUpAfterStorageInit} is set to {@code true}, the {@link #catchUp()}
     * will be called automatically after the storage is {@linkplain #initStorage(StorageFactory)
     * initialized}.
     *
     * <p>If the passed {@code catchUpMaxDuration} is not default, the repository uses a
     * {@link BulkWriteOperation} to accumulate the read projections and then save them as
     * a single bulk of records.
     *
     * <p>The {@code catchUpMaxDuration} represents the maximum time span for the catch-up to read
     * the events and apply them to corresponding projections. If the reading process takes longer
     * then this time, the the read will be automatically finished and all the result projections
     * will be flushed to the storage as a bulk.
     *
     * @param boundedContext          the target {@code BoundedContext}
     * @param catchUpAfterStorageInit whether the automatic catch-up should be performed after
     *                                storage initialization
     * @param catchUpMaxDuration      the maximum duration of the catch-up
     */
    @SuppressWarnings("MethodParameterNamingConvention")
    protected ProjectionRepository(BoundedContext boundedContext,
                                   boolean catchUpAfterStorageInit,
                                   Duration catchUpMaxDuration) {
        super(boundedContext, EventDispatchingRepository.<I>producerFromContext());
        this.boundedContext = boundedContext;
        this.standFunnel = boundedContext.getStandFunnel();
        this.catchUpAfterStorageInit = catchUpAfterStorageInit;
        this.catchUpMaxDuration = checkNotNull(catchUpMaxDuration);
    }

    /** Returns the {@link BoundedContext} in which this repository works. */
    private BoundedContext getBoundedContext() {
        return boundedContext;
    }

    @VisibleForTesting
    static Timestamp nullToDefault(@Nullable Timestamp timestamp) {
        return timestamp == null
               ? Timestamp.getDefaultInstance()
               : timestamp;
    }

    private static Logger log() {
        return LogSingleton.INSTANCE.value;
    }

    protected Status getStatus() {
        return status;
    }

    protected void setStatus(Status status) {
        this.status = status;
    }

    protected boolean isOnline() {
        return this.status == Status.ONLINE;
    }

    @Override
    @SuppressWarnings("MethodDoesntCallSuperMethod" /* We do not call super.createStorage() because
                       we create a specific type of a storage, not a regular entity storage created
                       in the parent. */)
    protected Storage<I, ?> createStorage(StorageFactory factory) {
        final Class<P> projectionClass = getEntityClass();
        final ProjectionStorage<I> projectionStorage =
                factory.createProjectionStorage(projectionClass);
        this.recordStorage = projectionStorage.recordStorage();
        return projectionStorage;
    }

    /**
     * Ensures that the repository has the storage.
     *
     * @return storage instance
     * @throws IllegalStateException if the storage is null
     */
    @Override
    @Nonnull
    @SuppressWarnings("MethodDoesntCallSuperMethod")
    protected RecordStorage<I> recordStorage() {
        return checkStorage(recordStorage);
    }

    /** {@inheritDoc} */
    @Override
    public void initStorage(StorageFactory factory) {
        super.initStorage(factory);
        setStatus(Status.STORAGE_ASSIGNED);

        if (catchUpAfterStorageInit) {
            log().debug("Storage assigned. {} is starting to catch-up", getClass());
            catchUp();
        }
    }

    /** {@inheritDoc} */
    @Override
    public void close() throws Exception {
        super.close();
        setStatus(Status.CLOSED);
    }

    /**
     * Ensures that the repository has the storage.
     *
     * @return storage instance
     * @throws IllegalStateException if the storage is null
     */
    @Nonnull
    protected ProjectionStorage<I> projectionStorage() {
        @SuppressWarnings("unchecked")
        // It is safe to cast as we control the creation in createStorage().
        final ProjectionStorage<I> storage = (ProjectionStorage<I>) getStorage();
        return checkStorage(storage);
    }

    /** {@inheritDoc} */
    @Override
    public Set<EventClass> getMessageClasses() {
        final Class<? extends Projection> projectionClass = getEntityClass();
        final Set<EventClass> result = Projection.TypeInfo.getEventClasses(projectionClass);
        return result;
    }

    /**
     * Dispatches the passed event to corresponding {@link Projection}s if the repository is
     * in {@link Status#ONLINE}.
     *
     * <p>If the repository in another status the event is not dispatched. This is needed to
     * preserve the chronological sequence of events delivered to the repository, while it's
     * updating projections using the {@link #catchUp()} call.
     *
     * <p>The ID of the projection must be specified as the first property of the passed event.
     *
     * <p>If there is no stored projection with the ID from the event, a new projection is created
     * and stored after it handles the passed event.
     *
     * @param eventEnvelope the event to dispatch packed into an envelope
     * @see #catchUp()
     * @see Projection#handle(Message, EventContext)
     */
    @SuppressWarnings("MethodDoesntCallSuperMethod") // We call indirectly via `internalDispatch()`.
    @Override
    public void dispatch(EventEnvelope eventEnvelope) {
        if (!isOnline()) {
            log().trace("Ignoring event {} while repository is not in {} status",
                        eventEnvelope.getOuterObject(),
                        Status.ONLINE);
            return;
        }

        internalDispatch(eventEnvelope);
    }

    @VisibleForTesting
    void dispatch(Event event) {
        dispatch(EventEnvelope.of(event));
    }

<<<<<<< HEAD
    /**
     * Dispatches the passed event to projections without checking the status.
     */
    private void internalDispatch(EventEnvelope envelope) {
        super.dispatch(envelope);
    }

=======
>>>>>>> bdb0a577
    @Override
    protected void dispatchToEntity(I id, Message eventMessage, EventContext context) {
        final P projection = loadOrCreate(id);
        projection.handle(eventMessage, context);

        final Timestamp eventTime = context.getTimestamp();

        if (isBulkWriteInProgress()) {
            storePostponed(projection, eventTime);
        } else {
            storeNow(projection, eventTime);
        }

        standFunnel.post(projection);
    }

    /**
     * Dispatches the passed event to projections without checking the status.
     */
    private void internalDispatch(Event event) {
        super.dispatch(event);
    }

    private void storeNow(P projection, Timestamp eventTime) {
        store(projection);
        projectionStorage().writeLastHandledEventTime(eventTime);
    }

    private void storePostponed(P projection, Timestamp eventTime) {
        checkState(ongoingOperation != null,
                   "Unable to store postponed projection: ongoingOperation is null.");
        ongoingOperation.storeProjection(projection);
        ongoingOperation.storeLastHandledEventTime(eventTime);
    }

    /**
     * Store a number of projections at a time.
     *
     * @param projections {@link Projection} bulk to store
     */
    @VisibleForTesting
    void store(Collection<P> projections) {
        final RecordStorage<I> storage = recordStorage();
        final Map<I, EntityRecord> records = Maps.newHashMapWithExpectedSize(projections.size());
        for (P projection : projections) {
            final I id = projection.getId();
            final EntityRecord record = toRecord(projection);
            records.put(id, record);
        }
        storage.write(records);
    }

    /**
     * Updates projections from the event stream obtained from {@code EventStore}.
     */
    public void catchUp() {
        // Get the timestamp of the last event. This also ensures we have the storage.
        final Timestamp timestamp = nullToDefault(projectionStorage().readLastHandledEventTime());
        final EventStore eventStore = getBoundedContext().getEventBus()
                                                         .getEventStore();

        final Set<EventFilter> eventFilters = getEventFilters();

        final EventStreamQuery query = EventStreamQuery.newBuilder()
                                                       .setAfter(timestamp)
                                                       .addAllFilter(eventFilters)
                                                       .build();

        setStatus(Status.CATCHING_UP);
        eventStore.read(query, new EventStreamObserver(this));
    }

    /**
     * Obtains event filters for event classes handled by projections of this repository.
     */
    private Set<EventFilter> getEventFilters() {
        final ImmutableSet.Builder<EventFilter> builder = ImmutableSet.builder();
        final Set<EventClass> eventClasses = getMessageClasses();
        for (EventClass eventClass : eventClasses) {
            final String typeName = TypeName.of(eventClass.value())
                                            .value();
            builder.add(EventFilter.newBuilder()
                                   .setEventType(typeName)
                                   .build());
        }
        return builder.build();
    }

    /**
     * Sets the repository online bypassing the catch-up from the {@code EventStore}.
     */
    public void setOnline() {
        setStatus(Status.ONLINE);
    }

    private void completeCatchUp() {
        setOnline();
    }

    private boolean isBulkWriteInProgress() {
        return ongoingOperation != null
               && ongoingOperation.isInProgress();
    }

    private boolean isBulkWriteRequired() {
        return !catchUpMaxDuration.equals(
                catchUpMaxDuration.getDefaultInstanceForType());
    }

    private BulkWriteOperation startBulkWrite(Duration expirationTime) {
        final BulkWriteOperation<I, P> bulkWriteOperation = new BulkWriteOperation<>(
                expirationTime,
                new PendingDataFlushTask<>(this));
        this.ongoingOperation = bulkWriteOperation;
        return bulkWriteOperation;
    }

    /**
     * The enumeration of statuses in which a Projection Repository can be during its lifecycle.
     */
    protected enum Status {

        /**
         * The repository instance has been created.
         *
         * <p>In this status the storage is not yet assigned.
         */
        CREATED,

        /**
         * A storage has been assigned to the repository.
         */
        STORAGE_ASSIGNED,

        /**
         * The repository is getting events from EventStore and builds projections.
         */
        CATCHING_UP,

        /**
         * The repository completed the catch-up process.
         */
        ONLINE,

        /**
         * The repository is closed and no longer accept events.
         */
        CLOSED
    }

    private enum LogSingleton {
        INSTANCE;

        @SuppressWarnings("NonSerializableFieldInSerializableClass")
        private final Logger value = LoggerFactory.getLogger(ProjectionRepository.class);
    }

    /**
     * The stream observer which redirects events from {@code EventStore} to
     * the associated {@code ProjectionRepository}.
     */
    private static class EventStreamObserver implements StreamObserver<Event> {

        private final ProjectionRepository projectionRepository;
        private BulkWriteOperation operation;

        private EventStreamObserver(ProjectionRepository projectionRepository) {
            this.projectionRepository = projectionRepository;
        }

        @Override
        public void onNext(Event event) {
            if (projectionRepository.status != Status.CATCHING_UP) {
                // The repository is catching up.
                // Skip all the events and perform {@code #onCompleted}.
                log().info("The catch-up is completing due to an overtime. Skipping event {}.",
                           event);
                return;
            }

            if (projectionRepository.isBulkWriteRequired()) {
                if (!projectionRepository.isBulkWriteInProgress()) {
                    operation = projectionRepository.startBulkWrite(
                            projectionRepository.catchUpMaxDuration);
                }
                // `flush` the data if the operation expires.
                operation.checkExpiration();

                if (!operation.isInProgress()) { // Expired. End now
                    return;
                }
            }

            projectionRepository.internalDispatch(EventEnvelope.of(event));
        }

        @Override
        public void onError(Throwable throwable) {
            log().error("Error obtaining events from EventStore.", throwable);
        }

        @Override
        public void onCompleted() {
            if (projectionRepository.isBulkWriteInProgress()) {
                operation.complete();
            }
            projectionRepository.completeCatchUp();
            logCatchUpComplete();
        }

        private void logCatchUpComplete() {
            if (log().isInfoEnabled()) {
                final Class<? extends ProjectionRepository> repositoryClass =
                        projectionRepository.getClass();
                log().info("{} catch-up complete", repositoryClass.getName());
            }
        }
    }

    /**
     * Implementation of the {@link BulkWriteOperation.FlushCallback FlushCallback} for storing
     * the projections and the last handled event time into the {@link ProjectionRepository}.
     */
    private static class PendingDataFlushTask<I, P extends Projection<I, S>, S extends Message>
            implements BulkWriteOperation.FlushCallback<P> {

        private final ProjectionRepository<I, P, S> projectionRepository;

        private PendingDataFlushTask(ProjectionRepository<I, P, S> projectionRepository) {
            this.projectionRepository = projectionRepository;
        }

        @Override
        public void onFlushResults(Set<P> projections, Timestamp lastHandledEventTime) {
            projectionRepository.store(projections);
            projectionRepository.projectionStorage()
                                .writeLastHandledEventTime(lastHandledEventTime);
            projectionRepository.completeCatchUp();
        }
    }
}<|MERGE_RESOLUTION|>--- conflicted
+++ resolved
@@ -281,16 +281,6 @@
         dispatch(EventEnvelope.of(event));
     }
 
-<<<<<<< HEAD
-    /**
-     * Dispatches the passed event to projections without checking the status.
-     */
-    private void internalDispatch(EventEnvelope envelope) {
-        super.dispatch(envelope);
-    }
-
-=======
->>>>>>> bdb0a577
     @Override
     protected void dispatchToEntity(I id, Message eventMessage, EventContext context) {
         final P projection = loadOrCreate(id);
@@ -310,8 +300,8 @@
     /**
      * Dispatches the passed event to projections without checking the status.
      */
-    private void internalDispatch(Event event) {
-        super.dispatch(event);
+    private void internalDispatch(EventEnvelope envelope) {
+        super.dispatch(envelope);
     }
 
     private void storeNow(P projection, Timestamp eventTime) {
