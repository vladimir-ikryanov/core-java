--- conflicted
+++ resolved
@@ -45,22 +45,6 @@
 
     /**
      * {@inheritDoc}
-<<<<<<< HEAD
-     */
-    @Override
-    public Set<EventClass> getEventClasses() {
-        final Class<? extends StreamProjection> projectionClass = getEntityClass();
-        final Set<Class<? extends Message>> eventClasses = StreamProjection.getEventClasses(projectionClass);
-        final Set<EventClass> result = EventClass.setOf(eventClasses);
-        return result;
-    }
-
-    /**
-     * {@inheritDoc}
-     *
-     * @return a multimap from event handlers to event classes they handle.
-=======
->>>>>>> 77be40a3
      */
     @Override
     public Set<EventClass> getEventClasses() {
