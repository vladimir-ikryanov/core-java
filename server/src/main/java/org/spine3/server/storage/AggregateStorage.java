--- conflicted
+++ resolved
@@ -25,12 +25,7 @@
 import org.spine3.base.Event;
 import org.spine3.base.EventContext;
 import org.spine3.base.EventId;
-<<<<<<< HEAD
-import org.spine3.server.Identifiers;
-=======
-import org.spine3.base.EventRecord;
 import org.spine3.server.EntityId;
->>>>>>> 3995fcfd
 import org.spine3.server.aggregate.Snapshot;
 import org.spine3.type.TypeName;
 
@@ -43,7 +38,7 @@
 import static com.google.common.base.Preconditions.checkNotNull;
 import static com.google.common.collect.Lists.newLinkedList;
 import static com.google.protobuf.TextFormat.shortDebugString;
-import static org.spine3.server.util.Identifiers.idToString;
+import static org.spine3.server.Identifiers.idToString;
 
 /**
  * An event-sourced storage of aggregate root events and snapshots.
@@ -99,22 +94,15 @@
     @Override
     public void write(I id, AggregateEvents events) {
         checkNotClosed();
-<<<<<<< HEAD
-
-        final List<Event> list = record.getEventList();
-        for (final Event event : list) {
-            write(event);
-=======
         checkNotNull(id, "ID");
         checkNotNull(events, "events");
-        final List<EventRecord> eventList = events.getEventRecordList();
+        final List<Event> eventList = events.getEventList();
         checkArgument(!eventList.isEmpty(), "Event list must not be empty.");
 
-        for (final EventRecord event : eventList) {
+        for (final Event event : eventList) {
             checkTimestamp(event);
             final AggregateStorageRecord storageRecord = toStorageRecord(event);
             writeInternal(id, storageRecord);
->>>>>>> 3995fcfd
         }
     }
 
@@ -125,7 +113,7 @@
      * @param event the event to write
      * @throws IllegalStateException if the storage is closed
      */
-    public void writeEvent(I id, EventRecord event) {
+    public void writeEvent(I id, Event event) {
         checkNotClosed();
         checkNotNull(id, "aggregate id");
         //noinspection DuplicateStringLiteralInspection
@@ -159,40 +147,23 @@
         writeInternal(aggregateId, record);
     }
 
-<<<<<<< HEAD
-    public void write(Event event) {
-        checkNotClosed();
-
-        final EventContext context = event.getContext();
-        final Any message = event.getMessage();
-        // TODO:2016-01-15:alexander.litus: store as a number if it is
-        final String aggregateId = Identifiers.idToString(context.getAggregateId());
-        final EventId eventId = context.getEventId();
-        final String eventIdStr = Identifiers.idToString(eventId);
-        final String typeName = TypeName.ofEnclosed(message).nameOnly();
-=======
-    private static AggregateStorageRecord toStorageRecord(EventRecord event) {
+    private static AggregateStorageRecord toStorageRecord(Event event) {
         final EventContext context = event.getContext();
         final EventId eventId = context.getEventId();
         final String eventIdStr = idToString(eventId);
-        final Any eventMsg = event.getEvent();
+        final Any eventMsg = event.getMessage();
         final String typeName = TypeName.ofEnclosed(eventMsg).nameOnly();
->>>>>>> 3995fcfd
 
         final AggregateStorageRecord.Builder builder = AggregateStorageRecord.newBuilder()
                 .setTimestamp(context.getTimestamp())
                 .setEventType(typeName)
                 .setEventId(eventIdStr)
                 .setVersion(context.getVersion())
-<<<<<<< HEAD
                 .setEvent(event);
-=======
-                .setEventRecord(event);
         return builder.build();
     }
->>>>>>> 3995fcfd
 
-    private static void checkTimestamp(EventRecord event) {
+    private static void checkTimestamp(Event event) {
         checkArgument(event.getContext().hasTimestamp(),
                 "Event context must have a timestamp because it is used to sort storage records.");
     }
