/*
 * Copyright 2016, TeamDev Ltd. All rights reserved.
 *
 * Redistribution and use in source and/or binary forms, with or without
 * modification, must retain the above copyright notice and the following
 * disclaimer.
 *
 * THIS SOFTWARE IS PROVIDED BY THE COPYRIGHT HOLDERS AND CONTRIBUTORS
 * "AS IS" AND ANY EXPRESS OR IMPLIED WARRANTIES, INCLUDING, BUT NOT
 * LIMITED TO, THE IMPLIED WARRANTIES OF MERCHANTABILITY AND FITNESS FOR
 * A PARTICULAR PURPOSE ARE DISCLAIMED. IN NO EVENT SHALL THE COPYRIGHT
 * OWNER OR CONTRIBUTORS BE LIABLE FOR ANY DIRECT, INDIRECT, INCIDENTAL,
 * SPECIAL, EXEMPLARY, OR CONSEQUENTIAL DAMAGES (INCLUDING, BUT NOT
 * LIMITED TO, PROCUREMENT OF SUBSTITUTE GOODS OR SERVICES; LOSS OF USE,
 * DATA, OR PROFITS; OR BUSINESS INTERRUPTION) HOWEVER CAUSED AND ON ANY
 * THEORY OF LIABILITY, WHETHER IN CONTRACT, STRICT LIABILITY, OR TORT
 * (INCLUDING NEGLIGENCE OR OTHERWISE) ARISING IN ANY WAY OUT OF THE USE
 * OF THIS SOFTWARE, EVEN IF ADVISED OF THE POSSIBILITY OF SUCH DAMAGE.
 */

package org.spine3.server.storage;

import com.google.protobuf.Any;
import org.spine3.SPI;
import org.spine3.base.Event;
import org.spine3.base.EventContext;
import org.spine3.base.EventId;
import org.spine3.server.EntityId;
import org.spine3.server.aggregate.Snapshot;
import org.spine3.type.TypeName;

import javax.annotation.Nonnull;
import java.util.Deque;
import java.util.Iterator;
import java.util.List;

import static com.google.common.base.Preconditions.checkArgument;
import static com.google.common.base.Preconditions.checkNotNull;
import static com.google.common.collect.Lists.newLinkedList;
import static com.google.protobuf.TextFormat.shortDebugString;
import static org.spine3.base.Identifiers.idToString;

/**
 * An event-sourced storage of aggregate root events and snapshots.
 *
 * @param <I> the type of IDs of aggregates managed by this storage. See {@link EntityId} for supported types
 * @author Alexander Yevsyukov
 */
@SPI
public abstract class AggregateStorage<I> extends AbstractStorage<I, AggregateEvents> {

    private static final String SNAPSHOT_TYPE_NAME = Snapshot.getDescriptor().getName();

    @Nonnull
    @Override
    public AggregateEvents read(I aggregateId) {
        checkNotClosed();
        checkNotNull(aggregateId);

        final Deque<Event> history = newLinkedList();
        Snapshot snapshot = null;

        final Iterator<AggregateStorageRecord> historyBackward = historyBackward(aggregateId);

        while (historyBackward.hasNext()
                && snapshot == null) {

            final AggregateStorageRecord record = historyBackward.next();

            switch (record.getKindCase()) {
                case EVENT:
                    history.addFirst(record.getEvent());
                    break;
                case SNAPSHOT:
                    snapshot = record.getSnapshot();
                    break;
                case KIND_NOT_SET:
                    throw new IllegalStateException("Event or snapshot missing in record: \"" +
                            shortDebugString(record) + '\"');
            }
        }

        final AggregateEvents.Builder builder = AggregateEvents.newBuilder();
        if (snapshot != null) {
            builder.setSnapshot(snapshot);
        }
        builder.addAllEvent(history);

        return builder.build();
    }

    /**
     * {@inheritDoc}
     *
     * @throws IllegalArgumentException if event list is empty
     */
    @Override
    public void write(I id, AggregateEvents events) {
        checkNotClosed();
        checkNotNull(id);
        checkNotNull(events);
        final List<Event> eventList = events.getEventList();
        checkArgument(!eventList.isEmpty(), "Event list must not be empty.");

        for (final Event event : eventList) {
            final AggregateStorageRecord record = toStorageRecord(event);
            checkRecord(record);
            writeInternal(id, record);
        }
    }

    /**
     * Writes an event to the storage by an aggregate ID.
     *
     * @param id the aggregate ID
     * @param event the event to write
     * @throws IllegalStateException if the storage is closed
     */
    public void writeEvent(I id, Event event) {
        checkNotClosed();
        checkNotNull(id);
        checkNotNull(event);
<<<<<<< HEAD
=======
        checkTimestamp(event.getContext().hasTimestamp());
>>>>>>> 2aee84b4

        final AggregateStorageRecord record = toStorageRecord(event);
        checkRecord(record);
        writeInternal(id, record);
    }

    /**
     * Writes a {@code snapshot} by an {@code aggregateId} to the storage.
     *
     * @param aggregateId an ID of an aggregate of which the snapshot is made
     * @param snapshot the snapshot of the aggregate
     * @throws IllegalStateException if the storage is closed
     */
    public void write(I aggregateId, Snapshot snapshot) {
        checkNotClosed();
        checkNotNull(aggregateId);
        checkNotNull(snapshot);
<<<<<<< HEAD
=======
        checkTimestamp(snapshot.hasTimestamp());
>>>>>>> 2aee84b4

        final AggregateStorageRecord record = AggregateStorageRecord.newBuilder()
                .setTimestamp(snapshot.getTimestamp())
                .setEventType(SNAPSHOT_TYPE_NAME)
                .setEventId("") // No event ID for snapshots because it's not a domain event.
                .setVersion(snapshot.getVersion())
                .setSnapshot(snapshot)
                .build();
        checkRecord(record);
        writeInternal(aggregateId, record);
    }

    private static AggregateStorageRecord toStorageRecord(Event event) {
        final EventContext context = event.getContext();
        final EventId eventId = context.getEventId();
        final String eventIdStr = idToString(eventId);
        final Any eventMsg = event.getMessage();
        final String typeName = TypeName.ofEnclosed(eventMsg).nameOnly();

        final AggregateStorageRecord.Builder builder = AggregateStorageRecord.newBuilder()
                .setTimestamp(context.getTimestamp())
                .setEventType(typeName)
                .setEventId(eventIdStr)
                .setVersion(context.getVersion())
                .setEvent(event);
        return builder.build();
    }

    private static void checkRecord(AggregateStorageRecord record) {
        checkArgument(record.hasTimestamp(), "Storage record must have a timestamp.");
        final String eventType = record.getEventType();
        checkArgument(!eventType.isEmpty(), "Event type is an empty string.");
        checkArgument(eventType.trim().length() > 0, "Event type is a blank string.");
        final Event event = record.getEvent();
        final Snapshot snapshot = record.getSnapshot();
        checkArgument(event.hasMessage() || snapshot.hasState(), "Record must have an event or a snapshot with a state.");
    }

    // Storage implementation API.

    /**
     * Writes the passed record into the storage.
     *
     * @param id the aggregate ID
     * @param record the record to write
     */
    protected abstract void writeInternal(I id, AggregateStorageRecord record);

    /**
     * Creates iterator of aggregate event history with the reverse traversal.
     * Records are sorted by timestamp descending (from newer to older).
     *
     * @param id aggregate ID
     * @return new iterator instance, the iterator is empty if there's no history for the aggregate with passed ID
     */
    protected abstract Iterator<AggregateStorageRecord> historyBackward(I id);
}<|MERGE_RESOLUTION|>--- conflicted
+++ resolved
@@ -120,10 +120,6 @@
         checkNotClosed();
         checkNotNull(id);
         checkNotNull(event);
-<<<<<<< HEAD
-=======
-        checkTimestamp(event.getContext().hasTimestamp());
->>>>>>> 2aee84b4
 
         final AggregateStorageRecord record = toStorageRecord(event);
         checkRecord(record);
@@ -141,10 +137,6 @@
         checkNotClosed();
         checkNotNull(aggregateId);
         checkNotNull(snapshot);
-<<<<<<< HEAD
-=======
-        checkTimestamp(snapshot.hasTimestamp());
->>>>>>> 2aee84b4
 
         final AggregateStorageRecord record = AggregateStorageRecord.newBuilder()
                 .setTimestamp(snapshot.getTimestamp())
