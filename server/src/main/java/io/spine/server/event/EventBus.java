/*
 * Copyright 2017, TeamDev Ltd. All rights reserved.
 *
 * Redistribution and use in source and/or binary forms, with or without
 * modification, must retain the above copyright notice and the following
 * disclaimer.
 *
 * THIS SOFTWARE IS PROVIDED BY THE COPYRIGHT HOLDERS AND CONTRIBUTORS
 * "AS IS" AND ANY EXPRESS OR IMPLIED WARRANTIES, INCLUDING, BUT NOT
 * LIMITED TO, THE IMPLIED WARRANTIES OF MERCHANTABILITY AND FITNESS FOR
 * A PARTICULAR PURPOSE ARE DISCLAIMED. IN NO EVENT SHALL THE COPYRIGHT
 * OWNER OR CONTRIBUTORS BE LIABLE FOR ANY DIRECT, INDIRECT, INCIDENTAL,
 * SPECIAL, EXEMPLARY, OR CONSEQUENTIAL DAMAGES (INCLUDING, BUT NOT
 * LIMITED TO, PROCUREMENT OF SUBSTITUTE GOODS OR SERVICES; LOSS OF USE,
 * DATA, OR PROFITS; OR BUSINESS INTERRUPTION) HOWEVER CAUSED AND ON ANY
 * THEORY OF LIABILITY, WHETHER IN CONTRACT, STRICT LIABILITY, OR TORT
 * (INCLUDING NEGLIGENCE OR OTHERWISE) ARISING IN ANY WAY OUT OF THE USE
 * OF THIS SOFTWARE, EVEN IF ADVISED OF THE POSSIBILITY OF SUCH DAMAGE.
 */
package io.spine.server.event;

import com.google.common.annotations.VisibleForTesting;
import com.google.common.base.Function;
import com.google.common.base.Optional;
import com.google.common.util.concurrent.MoreExecutors;
import com.google.protobuf.Message;
import io.grpc.stub.StreamObserver;
import io.spine.annotation.Internal;
<<<<<<< HEAD
import io.spine.base.Error;
import io.spine.base.Event;
import io.spine.base.EventClass;
import io.spine.base.EventContext;
import io.spine.base.IsSent;
import io.spine.envelope.EventEnvelope;
=======
import io.spine.core.Event;
import io.spine.core.EventClass;
import io.spine.core.EventContext;
import io.spine.core.EventEnvelope;
import io.spine.core.IsSent;
import io.spine.core.Subscribe;
>>>>>>> f6797bdf
import io.spine.grpc.StreamObservers;
import io.spine.server.bus.DeadMessageHandler;
import io.spine.server.bus.EnvelopeValidator;
import io.spine.server.event.enrich.EventEnricher;
import io.spine.server.outbus.CommandOutputBus;
import io.spine.server.outbus.OutputDispatcherRegistry;
import io.spine.server.storage.StorageFactory;
import io.spine.validate.MessageValidator;
import org.slf4j.Logger;
import org.slf4j.LoggerFactory;

import javax.annotation.Nullable;
import java.util.Set;
import java.util.concurrent.Executor;

import static com.google.common.base.Preconditions.checkNotNull;
import static com.google.common.base.Preconditions.checkState;
import static io.spine.util.Exceptions.toError;

/**
 * Dispatches incoming events to subscribers, and provides ways for registering those subscribers.
 *
 * <h2>Receiving Events</h2>
 * <p>To receive event messages a subscriber object should:
 * <ol>
 * <li>Expose a {@code public} method that accepts an event message as the first parameter
 * and an {@link EventContext EventContext} as the second
 * (optional) parameter.
 * <li>Mark the method with the {@link Subscribe @Subscribe} annotation.
 * <li>{@linkplain #register(io.spine.server.bus.MessageDispatcher)} Register} with an
 * instance of {@code EventBus} directly, or rely on message delivery
 * from an {@link EventDispatcher}. An example of such a dispatcher is
 * {@link io.spine.server.projection.ProjectionRepository ProjectionRepository}
 * </ol>
 *
 * <p><strong>Note:</strong> A subscriber method cannot accept just {@link Message} as
 * the first parameter. It must be an <strong>exact type</strong> of the event message
 * that needs to be handled.
 *
 * <h2>Posting Events</h2>
 * <p>Events are posted to an EventBus using {@link #post(Message, StreamObserver)} method.
 * Normally this is done by an
 * {@linkplain io.spine.server.aggregate.AggregateRepository AggregateRepository} in the process
 * of handling a command,
 * or by a {@linkplain io.spine.server.procman.ProcessManager ProcessManager}.
 *
 * <p>The passed {@link Event} is stored in the {@link EventStore} associated with
 * the {@code EventBus} <strong>before</strong> it is passed to subscribers.
 *
 * <p>The delivery of the events to the subscribers and dispatchers is performed by
 * the {@link DispatcherEventDelivery} strategy associated with
 * this instance of the {@code EventBus}.
 *
 * <p>If there is no subscribers or dispatchers for the posted event, the fact is
 * logged as warning, with no further processing.
 *
 * @author Mikhail Melnik
 * @author Alexander Yevsyuov
 * @author Alex Tymchenko
 * @see io.spine.server.projection.Projection Projection
 * @see Subscribe @Subscribe
 */
public class EventBus extends CommandOutputBus<Event,
                                               EventEnvelope,
                                               EventClass,
                                               EventDispatcher> {

    /*
     * NOTE: Even though, the EventBus has a private constructor and
     * is not supposed to be derived, we do not make this class final
     * in order to be able to spy() on it from Mockito (which cannot
     * spy on final or anonymous classes).
     */

    /** The {@code EventStore} to which put events before they get handled. */
    private final EventStore eventStore;

    private final MessageValidator eventMessageValidator;

    /** The validator for events posted to the bus. */
    @Nullable
    private EventValidator eventValidator;

    /** The enricher for posted events or {@code null} if the enrichment is not supported. */
    @Nullable
    private EventEnricher enricher;

    /**
     * Creates new instance by the passed builder.
     */
    private EventBus(Builder builder) {
        super(checkNotNull(builder.dispatcherEventDelivery));
        this.eventStore = builder.eventStore;
        this.enricher = builder.enricher;
        this.eventMessageValidator = builder.eventValidator;
    }

    /** Creates a builder for new {@code EventBus}. */
    public static Builder newBuilder() {
        return new Builder();
    }

    @VisibleForTesting
    @Nullable
    EventEnricher getEnricher() {
        return enricher;
    }

    @VisibleForTesting
    Set<EventDispatcher> getDispatchers(EventClass eventClass) {
        return registry().getDispatchers(eventClass);
    }

    @VisibleForTesting
    boolean hasDispatchers(EventClass eventClass) {
        return registry().hasDispatchersFor(eventClass);
    }

    @Override
    protected Message getId(EventEnvelope envelope) {
        return envelope.getId();
    }

    @Override
    protected DeadMessageHandler<EventEnvelope> getDeadMessageHandler() {
        return DeadEventHandler.INSTANCE;
    }

    @Override
    protected EnvelopeValidator<EventEnvelope> getValidator() {
        if (eventValidator == null) {
            eventValidator = new EventValidator(eventMessageValidator);
        }
        return eventValidator;
    }

    @Override
    protected OutputDispatcherRegistry<EventClass, EventDispatcher> createRegistry() {
        return new EventDispatcherRegistry();
    }

    @Override
    protected EventEnvelope toEnvelope(Event message) {
        return EventEnvelope.of(message);
    }

    @VisibleForTesting
    MessageValidator getMessageValidator() {
        return eventMessageValidator;
    }

    /** Returns {@link EventStore} associated with the bus. */
    public EventStore getEventStore() {
        return eventStore;
    }

    /**
     * Posts the event for handling.
     *
     * <p>Performs the same action as the
     * {@linkplain CommandOutputBus#post(Message, StreamObserver)} parent method}, but does not
     * require any response observer.
     *
     * @param event the event to be handled
     * @see CommandOutputBus#post(Message, StreamObserver)
     */
    public final void post(Event event) {
        post(event, StreamObservers.<IsSent>noOpObserver());
    }

    /**
     * Posts the events for handling.
     *
     * <p>Performs the same action as the
     * {@linkplain CommandOutputBus#post(Iterable, StreamObserver)} parent method}, but does not
     * require any response observer.
     *
     * <p>This method should be used if the callee does not care about the events acknowledgement.
     *
     * @param events the events to be handled
     * @see CommandOutputBus#post(Message, StreamObserver)
     */
    public final void post(Iterable<Event> events) {
        post(events, StreamObservers.<IsSent>noOpObserver());
    }

    @Override
    protected Event enrich(Event event) {
        if (enricher == null || !enricher.canBeEnriched(event)) {
            return event;
        }
        final Event enriched = enricher.enrich(event);
        return enriched;
    }

    @Override
    protected void store(Iterable<Event> events) {
        eventStore.appendAll(events);
    }

    /**
     * Add a new field enrichment translation function.
     *
     * @param eventFieldClass      a class of the field in the event message
     * @param enrichmentFieldClass a class of the field in the enrichment message
     * @param function             a function which converts fields
     * @see EventEnricher
     */
    public <S, T> void addFieldEnrichment(Class<S> eventFieldClass,
                                          Class<T> enrichmentFieldClass,
                                          Function<S, T> function) {
        checkNotNull(eventFieldClass);
        checkNotNull(enrichmentFieldClass);
        checkNotNull(function);

        if (enricher == null) {
            enricher = EventEnricher.newBuilder()
                                    .addFieldEnrichment(eventFieldClass,
                                                        enrichmentFieldClass,
                                                        function)
                                    .build();
        } else {
            enricher.registerFieldEnrichment(eventFieldClass, enrichmentFieldClass, function);
        }
    }

    boolean isUnsupportedEvent(EventClass eventClass) {
        final boolean isUnsupported = !registry().hasDispatchersFor(eventClass);
        return isUnsupported;
    }

    @Override
    public void close() throws Exception {
        super.close();
        eventStore.close();
    }

    /**
     * {@inheritDoc}
     *
     * <p>Overrides for return type covariance.
     */
    @Override
    protected EventDispatcherRegistry registry() {
        return (EventDispatcherRegistry) super.registry();
    }

    /**
     * {@inheritDoc}
     *
     * <p>Overrides for return type covariance.
     */
    @Override
    protected DispatcherEventDelivery delivery() {
        return (DispatcherEventDelivery) super.delivery();
    }

    /** The {@code Builder} for {@code EventBus}. */
    public static class Builder {

        private static final String MSG_EVENT_STORE_CONFIGURED = "EventStore already configured.";

        /**
         * A {@code StorageFactory} for configuring the {@code EventStore} instance
         * for this {@code EventBus}.
         *
         * <p>If the {@code EventStore} is passed to this {@code Builder} explicitly
         * via {@link #setEventStore(EventStore)}, the {@code storageFactory} field
         * value is not used.
         *
         * <p>Either a {@code StorageFactory} or an {@code EventStore} are mandatory
         * to create an instance of {@code EventBus}.
         */
        @Nullable
        private StorageFactory storageFactory;

        /**
         * A {@code EventStore} for storing all the events passed through the {@code EventBus}.
         *
         * <p>If not set, a default instance will be created by the builder
         * with the help of the {@code StorageFactory}.
         *
         * <p>Either a {@code StorageFactory} or an {@code EventStore} are mandatory
         * to create an instance of {@code EventBus}.
         */
        @Nullable
        private EventStore eventStore;

        /**
         * Optional {@code Executor} for returning event stream from the {@code EventStore}.
         *
         * <p>Used only if the {@code EventStore} is NOT set explicitly.
         *
         * <p>If not set, a default value will be set by the builder.
         */
        @Nullable
        private Executor eventStoreStreamExecutor;

        /**
         * Optional {@code DispatcherEventDelivery} for calling the dispatchers.
         *
         * <p>If not set, a default value will be set by the builder.
         */
        @Nullable
        private DispatcherEventDelivery dispatcherEventDelivery;

        /**
         * Optional validator for events.
         *
         * <p>If not set, a default value will be set by the builder.
         */
        @Nullable
        private MessageValidator eventValidator;

        /**
         * Optional enricher for events.
         *
         * <p>If not set, the enrichments will NOT be supported
         * in the {@code EventBus} instance built.
         */
        @Nullable
        private EventEnricher enricher;

        private Builder() {
            // Prevent instantiation from outside.
        }

        /**
         * Specifies an {@code StorageFactory} to configure this {@code EventBus}.
         *
         * <p>This {@code StorageFactory} instance will be used to create
         * an instance of {@code EventStore} for this {@code EventBus},
         * <em>if</em> {@code EventStore} was not explicitly set in the builder.
         *
         * <p>Either a {@code StorageFactory} or an {@code EventStore} are mandatory
         * to create an {@code EventBus}.
         *
         * @see #setEventStore(EventStore)
         */
        public Builder setStorageFactory(StorageFactory storageFactory) {
            checkState(eventStore == null, MSG_EVENT_STORE_CONFIGURED);
            this.storageFactory = checkNotNull(storageFactory);
            return this;
        }

        public Optional<StorageFactory> getStorageFactory() {
            return Optional.fromNullable(storageFactory);
        }

        /**
         * Specifies {@code EventStore} to be used when creating new {@code EventBus}.
         *
         * <p>This method can be called if neither {@link #setEventStoreStreamExecutor(Executor)}
         * nor {@link #setStorageFactory(StorageFactory)} were called before.
         *
         * <p>Either a {@code StorageFactory} or an {@code EventStore} must be set
         * to create an {@code EventBus}.
         *
         * @see #setEventStoreStreamExecutor(Executor)
         * @see #setStorageFactory(StorageFactory)
         */
        public Builder setEventStore(EventStore eventStore) {
            checkState(storageFactory == null, "storageFactory already set.");
            checkState(eventStoreStreamExecutor == null, "eventStoreStreamExecutor already set.");
            this.eventStore = checkNotNull(eventStore);
            return this;
        }

        public Optional<EventStore> getEventStore() {
            return Optional.fromNullable(eventStore);
        }

        /**
         * Specifies an {@code Executor} for returning event stream from {@code EventStore}.
         *
         * <p>This {@code Executor} instance will be used for creating
         * new {@code EventStore} instance when building {@code EventBus}, <em>if</em>
         * {@code EventStore} was not explicitly set in the builder.
         *
         * <p>If an {@code Executor} is not set in the builder,
         * {@link MoreExecutors#directExecutor()} will be used.
         *
         * @see #setEventStore(EventStore)
         */
        @SuppressWarnings("MethodParameterNamingConvention")
        public Builder setEventStoreStreamExecutor(Executor eventStoreStreamExecutor) {
            checkState(eventStore == null, MSG_EVENT_STORE_CONFIGURED);
            this.eventStoreStreamExecutor = eventStoreStreamExecutor;
            return this;
        }

        public Optional<Executor> getEventStoreStreamExecutor() {
            return Optional.fromNullable(eventStoreStreamExecutor);
        }

        /**
         * Sets a {@code DispatcherEventDelivery} to be used for the event delivery
         * to the dispatchers in the {@code EventBus} we build.
         *
         * <p>If the {@code DispatcherEventDelivery} is not set,
         * {@link DispatcherEventDelivery#directDelivery()} will be used.
         */
        public Builder setDispatcherEventDelivery(DispatcherEventDelivery delivery) {
            this.dispatcherEventDelivery = checkNotNull(delivery);
            return this;
        }

        public Optional<DispatcherEventDelivery> getDispatcherEventDelivery() {
            return Optional.fromNullable(dispatcherEventDelivery);
        }

        public Builder setEventValidator(MessageValidator eventValidator) {
            this.eventValidator = checkNotNull(eventValidator);
            return this;
        }

        public Optional<MessageValidator> getEventValidator() {
            return Optional.fromNullable(eventValidator);
        }

        /**
         * Sets a custom {@link EventEnricher} for events posted to
         * the {@code EventBus} which is being built.
         *
         * <p>If the {@code Enricher} is not set, the enrichments
         * will <strong>NOT</strong> be supported for the {@code EventBus} instance built.
         *
         * @param enricher the {@code Enricher} for events or
         *                 {@code null} if enrichment is not supported
         */
        public Builder setEnricher(EventEnricher enricher) {
            this.enricher = enricher;
            return this;
        }

        public Optional<EventEnricher> getEnricher() {
            return Optional.fromNullable(enricher);
        }

        /**
         * Builds an instance of {@link EventBus}.
         *
         * <p>This method is supposed to be called internally when building an enclosing
         * {@code BoundedContext}.
         */
        @Internal
        public EventBus build() {
            final String message = "Either storageFactory or eventStore must be " +
                                   "set to build the EventBus instance";
            checkState(storageFactory != null || eventStore != null, message);

            if (eventStoreStreamExecutor == null) {
                eventStoreStreamExecutor = MoreExecutors.directExecutor();
            }
            /* The assert below prevents false warning for possible `null` value passed
               to EventStore.Builder.setStreamExecutor(). */
            assert (eventStoreStreamExecutor != null);

            if (eventStore == null) {
                eventStore = EventStore.newBuilder()
                                       .setStreamExecutor(eventStoreStreamExecutor)
                                       .setStorageFactory(storageFactory)
                                       .setLogger(EventStore.log())
                                       .build();
            }

            if (dispatcherEventDelivery == null) {
                dispatcherEventDelivery = DispatcherEventDelivery.directDelivery();
            }

            if (eventValidator == null) {
                eventValidator = MessageValidator.newInstance();
            }

            final EventBus result = new EventBus(this);
            return result;
        }
    }

    private enum DeadEventHandler implements DeadMessageHandler<EventEnvelope> {
        INSTANCE;

        @Override
        public Error handleDeadMessage(EventEnvelope message) {
            final Exception exception = new UnsupportedEventException(message.getMessage());
            final Error error = toError(exception);
            return error;
        }
    }

    private enum LogSingleton {
        INSTANCE;
        @SuppressWarnings("NonSerializableFieldInSerializableClass")
        private final Logger value = LoggerFactory.getLogger(EventBus.class);
    }

    static Logger log() {
        return LogSingleton.INSTANCE.value;
    }
}<|MERGE_RESOLUTION|>--- conflicted
+++ resolved
@@ -26,21 +26,13 @@
 import com.google.protobuf.Message;
 import io.grpc.stub.StreamObserver;
 import io.spine.annotation.Internal;
-<<<<<<< HEAD
 import io.spine.base.Error;
-import io.spine.base.Event;
-import io.spine.base.EventClass;
-import io.spine.base.EventContext;
-import io.spine.base.IsSent;
-import io.spine.envelope.EventEnvelope;
-=======
 import io.spine.core.Event;
 import io.spine.core.EventClass;
 import io.spine.core.EventContext;
 import io.spine.core.EventEnvelope;
 import io.spine.core.IsSent;
 import io.spine.core.Subscribe;
->>>>>>> f6797bdf
 import io.spine.grpc.StreamObservers;
 import io.spine.server.bus.DeadMessageHandler;
 import io.spine.server.bus.EnvelopeValidator;
@@ -69,7 +61,7 @@
  * <li>Expose a {@code public} method that accepts an event message as the first parameter
  * and an {@link EventContext EventContext} as the second
  * (optional) parameter.
- * <li>Mark the method with the {@link Subscribe @Subscribe} annotation.
+ * <li>Mark the method with the {@link io.spine.base.Subscribe @Subscribe} annotation.
  * <li>{@linkplain #register(io.spine.server.bus.MessageDispatcher)} Register} with an
  * instance of {@code EventBus} directly, or rely on message delivery
  * from an {@link EventDispatcher}. An example of such a dispatcher is
@@ -101,7 +93,7 @@
  * @author Alexander Yevsyuov
  * @author Alex Tymchenko
  * @see io.spine.server.projection.Projection Projection
- * @see Subscribe @Subscribe
+ * @see io.spine.base.Subscribe @Subscribe
  */
 public class EventBus extends CommandOutputBus<Event,
                                                EventEnvelope,
