/*
 * Copyright 2017, TeamDev Ltd. All rights reserved.
 *
 * Redistribution and use in source and/or binary forms, with or without
 * modification, must retain the above copyright notice and the following
 * disclaimer.
 *
 * THIS SOFTWARE IS PROVIDED BY THE COPYRIGHT HOLDERS AND CONTRIBUTORS
 * "AS IS" AND ANY EXPRESS OR IMPLIED WARRANTIES, INCLUDING, BUT NOT
 * LIMITED TO, THE IMPLIED WARRANTIES OF MERCHANTABILITY AND FITNESS FOR
 * A PARTICULAR PURPOSE ARE DISCLAIMED. IN NO EVENT SHALL THE COPYRIGHT
 * OWNER OR CONTRIBUTORS BE LIABLE FOR ANY DIRECT, INDIRECT, INCIDENTAL,
 * SPECIAL, EXEMPLARY, OR CONSEQUENTIAL DAMAGES (INCLUDING, BUT NOT
 * LIMITED TO, PROCUREMENT OF SUBSTITUTE GOODS OR SERVICES; LOSS OF USE,
 * DATA, OR PROFITS; OR BUSINESS INTERRUPTION) HOWEVER CAUSED AND ON ANY
 * THEORY OF LIABILITY, WHETHER IN CONTRACT, STRICT LIABILITY, OR TORT
 * (INCLUDING NEGLIGENCE OR OTHERWISE) ARISING IN ANY WAY OUT OF THE USE
 * OF THIS SOFTWARE, EVEN IF ADVISED OF THE POSSIBILITY OF SUCH DAMAGE.
 */
package org.spine3.server.stand;

import com.google.common.util.concurrent.MoreExecutors;
import com.google.protobuf.StringValue;
import io.netty.util.internal.ConcurrentSet;
import org.junit.Assert;
import org.junit.Test;
import org.mockito.ArgumentMatcher;
import org.mockito.ArgumentMatchers;
import org.spine3.base.CommandContext;
import org.spine3.base.Identifiers;
import org.spine3.base.Version;
import org.spine3.envelope.CommandEnvelope;
import org.spine3.envelope.EventEnvelope;
import org.spine3.server.BoundedContext;
import org.spine3.server.aggregate.AggregateRepository;
import org.spine3.server.entity.AbstractVersionableEntity;
import org.spine3.server.entity.EntityStateEnvelope;
import org.spine3.server.entity.VersionableEntity;
import org.spine3.server.projection.ProjectionRepository;
<<<<<<< HEAD
import org.spine3.server.storage.StorageFactory;
import org.spine3.server.storage.StorageFactorySwitch;
=======
import org.spine3.server.storage.memory.InMemoryStorageFactory;
import org.spine3.test.TestActorRequestFactory;
>>>>>>> 403dd5f9
import org.spine3.test.projection.ProjectId;
import org.spine3.testdata.TestStandFactory;
import org.spine3.time.Time;

import java.util.Set;
import java.util.concurrent.Executor;
import java.util.concurrent.ExecutorService;
import java.util.concurrent.Executors;
import java.util.concurrent.TimeUnit;

import static com.google.common.base.Preconditions.checkNotNull;
import static org.mockito.ArgumentMatchers.any;
import static org.mockito.ArgumentMatchers.eq;
import static org.mockito.Mockito.doNothing;
import static org.mockito.Mockito.mock;
import static org.mockito.Mockito.spy;
import static org.mockito.Mockito.times;
import static org.mockito.Mockito.verify;
import static org.mockito.Mockito.when;
import static org.spine3.base.Versions.newVersion;

/**
 * @author Alex Tymchenko
 * @author Dmytro Dashenkov
 */
public class StandFunnelShould {

    private final TestActorRequestFactory requestFactory =
            TestActorRequestFactory.newInstance(StandFunnelShould.class);

    // **** Positive scenarios (unit) ****

    @Test
    public void initialize_properly_with_stand_only() {
        final Stand stand = TestStandFactory.create();
        final StandFunnel.Builder builder = StandFunnel.newBuilder()
                                                       .setStand(stand);
        final StandFunnel standFunnel = builder.build();
        Assert.assertNotNull(standFunnel);
    }

    @Test
    public void initialize_properly_with_all_builder_options() {
        final Stand stand = TestStandFactory.create();
        final StandUpdateDelivery delivery = mock(StandUpdateDelivery.class);

        final StandFunnel funnel = StandFunnel.newBuilder()
                                              .setStand(stand)
                                              .setDelivery(delivery)
                                              .build();
        Assert.assertNotNull(funnel);
    }

    @Test
    public void initialize_properly_with_no_executor() {
        final Stand stand = TestStandFactory.create();

        final StandFunnel funnelForBusyStand = StandFunnel.newBuilder()
                                                          .setStand(stand)
                                                          .build();
        Assert.assertNotNull(funnelForBusyStand);
    }

    @SuppressWarnings({"OverlyComplexAnonymousInnerClass", "ConstantConditions"})
    @Test
    public void deliver_updates_to_stand() {
        final AggregateRepository<ProjectId, Given.StandTestAggregate> repository = Given.aggregateRepo();
        final ProjectId entityId = ProjectId.newBuilder()
                                            .setId("PRJ-001")
                                            .build();
        final Given.StandTestAggregate entity = repository.create(entityId);
        final StringValue state = entity.getState();
        final Version version = entity.getVersion();

        final Stand stand = mock(Stand.class);
        doNothing().when(stand)
                   .update(any(EntityStateEnvelope.class));

        final StandFunnel funnel = StandFunnel.newBuilder()
                                              .setStand(stand)
                                              .build();
        funnel.post(entity, requestFactory.createCommandContext());

        final ArgumentMatcher<EntityStateEnvelope<?, ?>> argumentMatcher =
                new ArgumentMatcher<EntityStateEnvelope<?, ?>>() {
                    @Override
                    public boolean matches(EntityStateEnvelope<?, ?> argument) {
                        final boolean entityIdMatches = argument.getEntityId()
                                                                .equals(entityId);
                        final boolean versionMatches = version.equals(argument.getEntityVersion()
                                                                              .orNull());
                        final boolean stateMatches = argument.getMessage()
                                                             .equals(state);
                        return entityIdMatches &&
                                versionMatches &&
                                stateMatches;
                    }
                };
        verify(stand).update(ArgumentMatchers.argThat(argumentMatcher));
    }

    @SuppressWarnings("MagicNumber")
    @Test
    public void use_delivery_from_builder() {
        final Stand stand = TestStandFactory.create();
        final StandUpdateDelivery delivery = spy(new StandUpdateDelivery() {
            @Override
            protected boolean shouldPostponeDelivery(EntityStateEnvelope deliverable,
                                                     Stand consumer) {
                return false;
            }
        });
        final StandFunnel.Builder builder = StandFunnel.newBuilder()
                                                       .setStand(stand)
                                                       .setDelivery(delivery);

        final StandFunnel standFunnel = builder.build();
        Assert.assertNotNull(standFunnel);

        final Object id = Identifiers.newUuid();
        final StringValue state = StringValue.getDefaultInstance();

        final VersionableEntity entity = mock(AbstractVersionableEntity.class);
        when(entity.getState()).thenReturn(state);
        when(entity.getId()).thenReturn(id);
        when(entity.getVersion()).thenReturn(newVersion(17, Time.getCurrentTime()));

        final CommandContext context = requestFactory.createCommandContext();
        standFunnel.post(entity, context);

        final EntityStateEnvelope envelope = EntityStateEnvelope.of(entity, context.getTenantId());
        verify(delivery).deliverNow(eq(envelope), eq(Stand.class));
    }

    // **** Negative scenarios (unit) ****

    @SuppressWarnings("ResultOfMethodCallIgnored")
    @Test(expected = NullPointerException.class)
    public void fail_to_initialize_with_improper_stand() {
        @SuppressWarnings("ConstantConditions") // null is marked as improper with this warning
        final StandFunnel.Builder builder = StandFunnel.newBuilder()
                                                       .setStand(null);

        builder.build();
    }

    @SuppressWarnings("ResultOfMethodCallIgnored")
    @Test(expected = IllegalStateException.class)
    public void fail_to_initialize_from_empty_builder() {
        final StandFunnel.Builder builder = StandFunnel.newBuilder();
        builder.build();
    }

    // **** Integration scenarios (<source> -> StandFunnel -> Mock Stand) ****

    @Test
    public void deliver_updates_from_projection_repository() {
        checkUpdatesDelivery(false, projectionRepositoryDispatch());
    }

    @Test
    public void deliver_updates_from_aggregate_repository() {
        checkUpdatesDelivery(false, aggregateRepositoryDispatch());
    }

    @Test
    public void deliver_updates_from_several_repositories_in_single_thread() {
        checkUpdatesDelivery(false, getSeveralRepositoryDispatchCalls());
    }

    @Test
    public void deliver_updates_from_several_repositories_in_multiple_threads() {
        checkUpdatesDelivery(true, getSeveralRepositoryDispatchCalls());
    }

    private static BoundedContextAction[] getSeveralRepositoryDispatchCalls() {
        final BoundedContextAction[] result = new BoundedContextAction[Given.SEVERAL];

        for (int i = 0; i < result.length; i++) {
            result[i] = (i % 2 == 0) ? aggregateRepositoryDispatch() : projectionRepositoryDispatch();
        }

        return result;
    }

    private static void checkUpdatesDelivery(boolean isConcurrent,
                                             BoundedContextAction... dispatchActions) {
        checkNotNull(dispatchActions);

        final Stand stand = mock(Stand.class);
        final Executor executor = isConcurrent ?
                                  Executors.newFixedThreadPool(Given.THREADS_COUNT_IN_POOL_EXECUTOR) :
                                  MoreExecutors.directExecutor();
        final StandUpdateDelivery delivery = spy(new SpyableStandUpdateDelivery(executor));

        final BoundedContext boundedContext = Given.boundedContext(stand, delivery);

        for (BoundedContextAction dispatchAction : dispatchActions) {
            dispatchAction.perform(boundedContext);
        }

        // Was called as many times as there are dispatch actions.
        verify(delivery, times(dispatchActions.length)).deliver(any(EntityStateEnvelope.class));

        if (isConcurrent) {
            try {
                ((ExecutorService) executor).awaitTermination(Given.SEVERAL, TimeUnit.SECONDS);
            } catch (InterruptedException ignored) {
            }
        }

        verify(stand, times(dispatchActions.length)).update(any(EntityStateEnvelope.class));
    }

    private static BoundedContextAction aggregateRepositoryDispatch() {
        return new BoundedContextAction() {
            @Override
            public void perform(BoundedContext context) {
                // Init repository
                final AggregateRepository<?, ?> repository = Given.aggregateRepo(context);

<<<<<<< HEAD
                repository.initStorage(storageFactory());
=======
                repository.initStorage(InMemoryStorageFactory.getInstance(context.isMultitenant()));
>>>>>>> 403dd5f9

                try {
                    // Mock aggregate and mock stand are not able to handle events
                    // returned after command handling.
                    // This causes IllegalStateException to be thrown.
                    // Note that this is not the end of a test case,
                    // so we can't just "expect=IllegalStateException".
                    final CommandEnvelope cmd = CommandEnvelope.of(Given.validCommand());
                    repository.dispatch(cmd);
                } catch (IllegalStateException e) {
                    // Handle null event dispatching after the command is handled.

                    // Check if this error is caused by returning nuu or empty list after
                    // command processing.
                    // Proceed crash if it's not.
                    if (!e.getMessage()
                          .contains("No record found for command ID: EMPTY")) {
                        throw e;
                    }
                }
            }
        };
    }

    private static BoundedContextAction projectionRepositoryDispatch() {
        return new BoundedContextAction() {
            @Override
            public void perform(BoundedContext context) {
                // Init repository
                final ProjectionRepository repository = Given.projectionRepo(context);
<<<<<<< HEAD
                repository.initStorage(storageFactory());
=======
                repository.initStorage(InMemoryStorageFactory.getInstance(context.isMultitenant()));
>>>>>>> 403dd5f9

                // Dispatch an update from projection repo
                repository.dispatch(EventEnvelope.of(Given.validEvent()));
            }
        };
    }

    private static StorageFactory storageFactory() {
        return StorageFactorySwitch.getInstance().get();
    }

    @SuppressWarnings("MethodWithMultipleLoops")
    @Test
    public void deliver_updates_through_several_threads() throws InterruptedException {
        final int threadsCount = Given.THREADS_COUNT_IN_POOL_EXECUTOR;
        @SuppressWarnings("LocalVariableNamingConvention") // Too long variable name
        final int threadExecutionMaxAwaitSeconds = Given.AWAIT_SECONDS;

        final Set<String> threadInvocationRegistry = new ConcurrentSet<>();

        final Stand stand = mock(Stand.class);
        doNothing().when(stand)
                   .update(any(EntityStateEnvelope.class));

        final StandFunnel standFunnel = StandFunnel.newBuilder()
                                                   .setStand(stand)
                                                   .build();

        final ExecutorService executor = Executors.newFixedThreadPool(threadsCount);

        final Runnable task = new Runnable() {
            @Override
            public void run() {
                final String threadName = Thread.currentThread()
                                                .getName();
                Assert.assertFalse(threadInvocationRegistry.contains(threadName));
                final ProjectId enitityId = ProjectId.newBuilder()
                                                     .setId(Identifiers.newUuid())
                                                     .build();
                final Given.StandTestAggregate entity = Given.aggregateRepo()
                                                             .create(enitityId);
                standFunnel.post(entity, requestFactory.createCommandContext());

                threadInvocationRegistry.add(threadName);
            }
        };

        for (int i = 0; i < threadsCount; i++) {
            executor.execute(task);
        }

        executor.awaitTermination(threadExecutionMaxAwaitSeconds, TimeUnit.SECONDS);

        Assert.assertEquals(threadInvocationRegistry.size(), threadsCount);

    }

    private interface BoundedContextAction {
        void perform(BoundedContext context);
    }

    /**
     * A custom {@code StandUpdateDelivery}, which is suitable for
     * {@linkplain org.mockito.Mockito#spy(Object) spying}.
     */
    private static class SpyableStandUpdateDelivery extends StandUpdateDelivery {

        public SpyableStandUpdateDelivery(Executor delegate) {
            super(delegate);
        }

        @Override
        protected boolean shouldPostponeDelivery(EntityStateEnvelope deliverable, Stand consumer) {
            return false;
        }
    }
}<|MERGE_RESOLUTION|>--- conflicted
+++ resolved
@@ -37,13 +37,9 @@
 import org.spine3.server.entity.EntityStateEnvelope;
 import org.spine3.server.entity.VersionableEntity;
 import org.spine3.server.projection.ProjectionRepository;
-<<<<<<< HEAD
 import org.spine3.server.storage.StorageFactory;
 import org.spine3.server.storage.StorageFactorySwitch;
-=======
-import org.spine3.server.storage.memory.InMemoryStorageFactory;
 import org.spine3.test.TestActorRequestFactory;
->>>>>>> 403dd5f9
 import org.spine3.test.projection.ProjectId;
 import org.spine3.testdata.TestStandFactory;
 import org.spine3.time.Time;
@@ -265,11 +261,7 @@
                 // Init repository
                 final AggregateRepository<?, ?> repository = Given.aggregateRepo(context);
 
-<<<<<<< HEAD
-                repository.initStorage(storageFactory());
-=======
-                repository.initStorage(InMemoryStorageFactory.getInstance(context.isMultitenant()));
->>>>>>> 403dd5f9
+                repository.initStorage(storageFactory(context.isMultitenant()));
 
                 try {
                     // Mock aggregate and mock stand are not able to handle events
@@ -300,11 +292,7 @@
             public void perform(BoundedContext context) {
                 // Init repository
                 final ProjectionRepository repository = Given.projectionRepo(context);
-<<<<<<< HEAD
-                repository.initStorage(storageFactory());
-=======
-                repository.initStorage(InMemoryStorageFactory.getInstance(context.isMultitenant()));
->>>>>>> 403dd5f9
+                repository.initStorage(storageFactory(context.isMultitenant()));
 
                 // Dispatch an update from projection repo
                 repository.dispatch(EventEnvelope.of(Given.validEvent()));
@@ -312,8 +300,8 @@
         };
     }
 
-    private static StorageFactory storageFactory() {
-        return StorageFactorySwitch.getInstance().get();
+    private static StorageFactory storageFactory(boolean multitenant) {
+        return StorageFactorySwitch.getInstance(multitenant).get();
     }
 
     @SuppressWarnings("MethodWithMultipleLoops")
