/*
 * Copyright 2017, TeamDev Ltd. All rights reserved.
 *
 * Redistribution and use in source and/or binary forms, with or without
 * modification, must retain the above copyright notice and the following
 * disclaimer.
 *
 * THIS SOFTWARE IS PROVIDED BY THE COPYRIGHT HOLDERS AND CONTRIBUTORS
 * "AS IS" AND ANY EXPRESS OR IMPLIED WARRANTIES, INCLUDING, BUT NOT
 * LIMITED TO, THE IMPLIED WARRANTIES OF MERCHANTABILITY AND FITNESS FOR
 * A PARTICULAR PURPOSE ARE DISCLAIMED. IN NO EVENT SHALL THE COPYRIGHT
 * OWNER OR CONTRIBUTORS BE LIABLE FOR ANY DIRECT, INDIRECT, INCIDENTAL,
 * SPECIAL, EXEMPLARY, OR CONSEQUENTIAL DAMAGES (INCLUDING, BUT NOT
 * LIMITED TO, PROCUREMENT OF SUBSTITUTE GOODS OR SERVICES; LOSS OF USE,
 * DATA, OR PROFITS; OR BUSINESS INTERRUPTION) HOWEVER CAUSED AND ON ANY
 * THEORY OF LIABILITY, WHETHER IN CONTRACT, STRICT LIABILITY, OR TORT
 * (INCLUDING NEGLIGENCE OR OTHERWISE) ARISING IN ANY WAY OUT OF THE USE
 * OF THIS SOFTWARE, EVEN IF ADVISED OF THE POSSIBILITY OF SUCH DAMAGE.
 */

package org.spine3.server.aggregate;

import com.google.common.annotations.VisibleForTesting;
import com.google.common.base.Function;
import com.google.common.base.Throwables;
import com.google.common.collect.ImmutableList;
import com.google.protobuf.Message;
import com.google.protobuf.Timestamp;
import org.junit.Before;
import org.junit.Test;
import org.spine3.base.Command;
import org.spine3.base.CommandContext;
import org.spine3.base.Event;
import org.spine3.base.EventContext;
import org.spine3.protobuf.Timestamps2;
import org.spine3.server.command.Assign;
import org.spine3.server.type.CommandClass;
import org.spine3.test.TimeTests;
import org.spine3.test.aggregate.Project;
import org.spine3.test.aggregate.ProjectId;
import org.spine3.test.aggregate.Status;
import org.spine3.test.aggregate.command.AddTask;
import org.spine3.test.aggregate.command.CreateProject;
import org.spine3.test.aggregate.command.ImportEvents;
import org.spine3.test.aggregate.command.StartProject;
import org.spine3.test.aggregate.event.ProjectCreated;
import org.spine3.test.aggregate.event.ProjectStarted;
import org.spine3.test.aggregate.event.TaskAdded;
import org.spine3.testdata.Sample;

import javax.annotation.Nullable;
import java.util.Collection;
import java.util.List;
import java.util.Set;

import static com.google.common.collect.Collections2.transform;
import static com.google.common.collect.Lists.newArrayList;
import static org.junit.Assert.assertEquals;
import static org.junit.Assert.assertFalse;
import static org.junit.Assert.assertNotNull;
import static org.junit.Assert.assertTrue;
import static org.spine3.protobuf.AnyPacker.unpack;
import static org.spine3.server.aggregate.Given.Event.projectCreated;
import static org.spine3.server.aggregate.Given.Event.projectStarted;
import static org.spine3.server.aggregate.Given.Event.taskAdded;
import static org.spine3.server.command.CommandHandlingEntity.getCommandClasses;
import static org.spine3.test.Tests.newVersionWithNumber;
import static org.spine3.test.aggregate.Project.newBuilder;
import static org.spine3.testdata.TestCommandContextFactory.createCommandContext;
import static org.spine3.testdata.TestEventContextFactory.createEventContext;

/**
 * @author Alexander Litus
 */
@SuppressWarnings({"TypeMayBeWeakened", "ClassWithTooManyMethods"})
public class AggregateShould {

    private static final ProjectId ID = Sample.messageOfType(ProjectId.class);

    private static final CommandContext COMMAND_CONTEXT = createCommandContext();
    private static final EventContext EVENT_CONTEXT = createEventContext(ID);

    private final CreateProject createProject = Given.CommandMessage.createProject(ID);
    private final AddTask addTask = Given.CommandMessage.addTask(ID);
    private final StartProject startProject = Given.CommandMessage.startProject(ID);

    private TestAggregate aggregate;

    @Before
    public void setUp() {
        aggregate = newAggregate(ID);
    }

    private static TestAggregate newAggregate(ProjectId id) {
        final TestAggregate result = new TestAggregate(id);
        result.init();
        return result;
    }

    @Test
    public void handle_one_command_and_apply_appropriate_event() {
        aggregate.dispatchForTest(createProject, COMMAND_CONTEXT);

        assertTrue(aggregate.isCreateProjectCommandHandled);
        assertTrue(aggregate.isProjectCreatedEventApplied);
    }

    @Test
    public void advances_the_version_by_one_upon_handling_command_with_one_event() {
        final int version = aggregate.versionNumber();
        
        aggregate.dispatchForTest(createProject, COMMAND_CONTEXT);

        assertEquals(version + 1, aggregate.versionNumber());
    }

    @Test
    public void write_its_version_into_event_context() {
        aggregate.dispatchForTest(createProject, COMMAND_CONTEXT);

        // Get the first event since the command handler produces only one event message.
        final Event event = aggregate.getUncommittedEvents()
                                     .get(0);

        assertEquals(aggregate.getVersion(), event.getContext()
                                                  .getVersion());
    }

    @Test
    public void handle_only_dispatched_command() {
        aggregate.dispatchForTest(createProject, COMMAND_CONTEXT);

        assertTrue(aggregate.isCreateProjectCommandHandled);
        assertTrue(aggregate.isProjectCreatedEventApplied);

        assertFalse(aggregate.isAddTaskCommandHandled);
        assertFalse(aggregate.isTaskAddedEventApplied);

        assertFalse(aggregate.isStartProjectCommandHandled);
        assertFalse(aggregate.isProjectStartedEventApplied);
    }

    @Test
    public void invoke_applier_after_command_handler() {
        aggregate.dispatchForTest(createProject, COMMAND_CONTEXT);
        assertTrue(aggregate.isCreateProjectCommandHandled);
        assertTrue(aggregate.isProjectCreatedEventApplied);

        aggregate.dispatchForTest(addTask, COMMAND_CONTEXT);
        assertTrue(aggregate.isAddTaskCommandHandled);
        assertTrue(aggregate.isTaskAddedEventApplied);

        aggregate.dispatchForTest(startProject, COMMAND_CONTEXT);
        assertTrue(aggregate.isStartProjectCommandHandled);
        assertTrue(aggregate.isProjectStartedEventApplied);
    }

    @Test(expected = IllegalStateException.class)
    public void throw_exception_if_missing_command_handler() {
        final TestAggregateForCaseMissingHandlerOrApplier aggregate =
                new TestAggregateForCaseMissingHandlerOrApplier(ID);

        aggregate.dispatchForTest(addTask, COMMAND_CONTEXT);
    }

    @Test(expected = IllegalStateException.class)
    public void throw_exception_if_missing_event_applier_for_non_state_neutral_event() {
        final TestAggregateForCaseMissingHandlerOrApplier aggregate =
                new TestAggregateForCaseMissingHandlerOrApplier(ID);
        try {
            aggregate.dispatchForTest(createProject, COMMAND_CONTEXT);
        } catch (IllegalStateException e) { // expected exception
            assertTrue(aggregate.isCreateProjectCommandHandled);
            throw e;
        }
    }

    @Test
    public void return_command_classes_which_are_handled_by_aggregate() {
        final Set<CommandClass> classes = getCommandClasses(TestAggregate.class);

        assertTrue(classes.size() == 4);
        assertTrue(classes.contains(CommandClass.of(CreateProject.class)));
        assertTrue(classes.contains(CommandClass.of(AddTask.class)));
        assertTrue(classes.contains(CommandClass.of(StartProject.class)));
        assertTrue(classes.contains(CommandClass.of(ImportEvents.class)));
    }

    @Test
    public void return_default_state_by_default() {
        final Project state = aggregate.getState();

        assertEquals(aggregate.getDefaultState(), state);
    }

    @Test
    public void update_state_when_the_command_is_handled() {
        aggregate.dispatchForTest(createProject, COMMAND_CONTEXT);

        final Project state = aggregate.getState();

        assertEquals(ID, state.getId());
        assertEquals(Status.CREATED, state.getStatus());
    }

    @Test
    public void return_current_state_after_several_dispatches() {
        aggregate.dispatchForTest(createProject, COMMAND_CONTEXT);
        assertEquals(Status.CREATED, aggregate.getState()
                                              .getStatus());

        aggregate.dispatchForTest(startProject, COMMAND_CONTEXT);
        assertEquals(Status.STARTED, aggregate.getState()
                                              .getStatus());
    }

    @Test
    public void return_non_null_time_when_was_last_modified() {
        final Timestamp creationTime = new TestAggregate(ID).whenModified();
        assertNotNull(creationTime);
    }

    @Test
    public void record_modification_time_when_command_handled() {
        try {
            final Timestamp frozenTime = Timestamps2.getCurrentTime();
            Timestamps2.setProvider(new TimeTests.FrozenMadHatterParty(frozenTime));

            aggregate.dispatchForTest(createProject, COMMAND_CONTEXT);

            assertEquals(frozenTime, aggregate.whenModified());
        } finally {
            Timestamps2.resetProvider();
        }
    }

    @Test
    public void advance_version_on_command_handled() {
        final int version = aggregate.versionNumber();

        aggregate.dispatchForTest(createProject, COMMAND_CONTEXT);
        aggregate.dispatchForTest(startProject, COMMAND_CONTEXT);
        aggregate.dispatchForTest(addTask, COMMAND_CONTEXT);

        assertEquals(version + 3, aggregate.versionNumber());
    }

    @Test
    public void play_events() {
        final List<Event> events = getProjectEvents();
        final AggregateStateRecord aggregateStateRecord =
                AggregateStateRecord.newBuilder()
                                    .addAllEvent(events)
                                    .build();
        
        aggregate.play(aggregateStateRecord);

        assertTrue(aggregate.isProjectCreatedEventApplied);
        assertTrue(aggregate.isTaskAddedEventApplied);
        assertTrue(aggregate.isProjectStartedEventApplied);
    }

    @Test
    public void restore_snapshot_during_play() {
        aggregate.dispatchForTest(createProject, COMMAND_CONTEXT);

        final Snapshot snapshot = aggregate.toSnapshot();

<<<<<<< HEAD
        aggregate.dispatchForTest(startProject, COMMAND_CONTEXT);
        assertEquals(Status.STARTED, aggregate.getState()
                                              .getStatus());

        final List<Event> events = newArrayList(snapshotToEvent(snapshotNewProject));
        aggregate.play(events);
        assertEquals(Status.CREATED, aggregate.getState()
                                              .getStatus());
=======
        final TestAggregate anotherAggregate = newAggregate(aggregate.getId());

        anotherAggregate.play(AggregateStateRecord.newBuilder()
                                                  .setSnapshot(snapshot)
                                                  .build());

        assertEquals(aggregate, anotherAggregate);
>>>>>>> 2a6e53b8
    }

    @Test
    public void not_return_any_uncommitted_event_records_by_default() {
        final List<Event> events = aggregate.getUncommittedEvents();

        assertTrue(events.isEmpty());
    }

    @Test
    public void return_uncommitted_event_records_after_dispatch() {
        aggregate.dispatchCommands(createProject, addTask, startProject);

        final List<Event> events = aggregate.getUncommittedEvents();

        assertContains(eventsToClasses(events),
                       ProjectCreated.class, TaskAdded.class, ProjectStarted.class);
    }

    @Test
    public void not_return_any_event_records_when_commit_by_default() {
        final List<Event> events = aggregate.commitEvents();

        assertTrue(events.isEmpty());
    }

    @Test
    public void return_events_when_commit_after_dispatch() {
        aggregate.dispatchCommands(createProject, addTask, startProject);

        final List<Event> events = aggregate.commitEvents();

        assertContains(eventsToClasses(events),
                       ProjectCreated.class, TaskAdded.class, ProjectStarted.class);
    }

    @Test
    public void clear_event_records_when_commit_after_dispatch() {
        aggregate.dispatchCommands(createProject, addTask, startProject);

        final List<Event> events = aggregate.commitEvents();
        assertFalse(events.isEmpty());

        final List<Event> emptyList = aggregate.commitEvents();
        assertTrue(emptyList.isEmpty());
    }

    @Test
    public void transform_current_state_to_snapshot_event() {

        aggregate.dispatchForTest(createProject, COMMAND_CONTEXT);

        final Snapshot snapshot = aggregate.toSnapshot();
        final Project state = unpack(snapshot.getState());

        assertEquals(ID, state.getId());
        assertEquals(Status.CREATED, state.getStatus());
    }

    @Test
    public void restore_state_from_snapshot() {

        aggregate.dispatchForTest(createProject, COMMAND_CONTEXT);

        final Snapshot snapshotNewProject = aggregate.toSnapshot();

<<<<<<< HEAD
        aggregate.dispatchForTest(startProject, COMMAND_CONTEXT);
        assertEquals(Status.STARTED, aggregate.getState()
                                              .getStatus());

        aggregate.restore(snapshotNewProject);
        assertEquals(Status.CREATED, aggregate.getState()
                                              .getStatus());
=======
        final TestAggregate anotherAggregate = newAggregate(aggregate.getId());

        anotherAggregate.restore(snapshotNewProject);
        assertEquals(aggregate.getState(), anotherAggregate.getState());
        assertEquals(aggregate.getVersion(), anotherAggregate.getVersion());
        assertEquals(aggregate.getVisibility(), anotherAggregate.getVisibility());
>>>>>>> 2a6e53b8
    }

    @Test
    public void import_events() {
<<<<<<< HEAD
        final ImportEvents importCmd = ImportEvents.newBuilder()
                                                   .addEvent(Given.Event.projectCreated(
                                                           aggregate.getId()))
                                                   .addEvent(
                                                           Given.Event.taskAdded(aggregate.getId()))
                                                   .build();
=======
        final ImportEvents importCmd =
                ImportEvents.newBuilder()
                            .addEvent(projectCreated(aggregate.getId()))
                            .addEvent(taskAdded(aggregate.getId()))
                            .build();
>>>>>>> 2a6e53b8
        aggregate.dispatchCommands(importCmd);

        assertTrue(aggregate.isProjectCreatedEventApplied);
        assertTrue(aggregate.isTaskAddedEventApplied);
    }

    @SuppressWarnings("unused")
    private static class TestAggregate extends Aggregate<ProjectId, Project, Project.Builder> {

        private boolean isCreateProjectCommandHandled = false;
        private boolean isAddTaskCommandHandled = false;
        private boolean isStartProjectCommandHandled = false;

        private boolean isProjectCreatedEventApplied = false;
        private boolean isTaskAddedEventApplied = false;
        private boolean isProjectStartedEventApplied = false;

        protected TestAggregate(ProjectId id) {
            super(id);
        }

        /**
         * Overrides to expose the method to the text.
         */
        @VisibleForTesting
        @Override
        protected void init() {
            super.init();
        }

        @Assign
        ProjectCreated handle(CreateProject cmd, CommandContext ctx) {
            isCreateProjectCommandHandled = true;
            final ProjectCreated event = Given.EventMessage.projectCreated(cmd.getProjectId(),
                                                                           cmd.getName());
            return event;
        }

        @Assign
        TaskAdded handle(AddTask cmd, CommandContext ctx) {
            isAddTaskCommandHandled = true;
            final TaskAdded event = Given.EventMessage.taskAdded(cmd.getProjectId());
            return event;
        }

        @Assign
        List<ProjectStarted> handle(StartProject cmd, CommandContext ctx) {
            isStartProjectCommandHandled = true;
            final ProjectStarted message = Given.EventMessage.projectStarted(cmd.getProjectId());
            return newArrayList(message);
        }

        @Assign
        List<Event> handle(ImportEvents command, CommandContext ctx) {
            return command.getEventList();
        }

        @Apply
        private void event(ProjectCreated event) {
            getBuilder()
                    .setId(event.getProjectId())
                    .setStatus(Status.CREATED);

            isProjectCreatedEventApplied = true;
        }

        @Apply
        private void event(TaskAdded event) {
            isTaskAddedEventApplied = true;
        }

        @Apply
        private void event(ProjectStarted event) {
            getBuilder()
                    .setId(event.getProjectId())
                    .setStatus(Status.STARTED);

            isProjectStartedEventApplied = true;
        }

        public void dispatchCommands(Message... commands) {
            for (Message cmd : commands) {
                dispatchForTest(cmd, COMMAND_CONTEXT);
            }
        }
    }

    /** Class only for test cases: exception if missing command handler or missing event applier. */
    private static class TestAggregateForCaseMissingHandlerOrApplier extends Aggregate<ProjectId, Project, Project.Builder> {

        private boolean isCreateProjectCommandHandled = false;

        public TestAggregateForCaseMissingHandlerOrApplier(ProjectId id) {
            super(id);
        }

        /** There is no event applier for ProjectCreated event (intentionally). */
        @Assign
        ProjectCreated handle(CreateProject cmd, CommandContext ctx) {
            isCreateProjectCommandHandled = true;
            return Given.EventMessage.projectCreated(cmd.getProjectId(), cmd.getName());
        }
    }

    private static class TestAggregateWithIdInteger
            extends Aggregate<Integer, Project, Project.Builder> {
        private TestAggregateWithIdInteger(Integer id) {
            super(id);
        }
    }

    @Test
    public void increment_version_when_applying_state_changing_event() {
        final int version = aggregate.getVersion()
                                     .getNumber();
        // Dispatch two commands that cause events that modify aggregate state.
        aggregate.dispatchCommands(createProject, startProject);

        assertEquals(version + 2, aggregate.getVersion()
                                           .getNumber());
    }

    @Test
    public void record_modification_timestamp() throws InterruptedException {
        try {
            final TimeTests.BackToTheFuture provider = new TimeTests.BackToTheFuture();
            Timestamps2.setProvider(provider);

            Timestamp currentTime = Timestamps2.getCurrentTime();

            aggregate.dispatchCommands(createProject);

            assertEquals(currentTime, aggregate.whenModified());

            currentTime = provider.forward(10);

            aggregate.dispatchCommands(startProject);

            assertEquals(currentTime, aggregate.whenModified());
        } finally {
            Timestamps2.resetProvider();
        }
    }

    /** The class to check raising and catching exceptions. */
    @SuppressWarnings("unused")
    private static class FaultyAggregate extends Aggregate<ProjectId, Project, Project.Builder> {

        static final String BROKEN_HANDLER = "broken_handler";
        static final String BROKEN_APPLIER = "broken_applier";

        private final boolean brokenHandler;
        private final boolean brokenApplier;

        public FaultyAggregate(ProjectId id, boolean brokenHandler, boolean brokenApplier) {
            super(id);
            this.brokenHandler = brokenHandler;
            this.brokenApplier = brokenApplier;
        }

        @Assign
        ProjectCreated handle(CreateProject cmd, CommandContext ctx) {
            if (brokenHandler) {
                throw new IllegalStateException(BROKEN_HANDLER);
            }
            return Given.EventMessage.projectCreated(cmd.getProjectId(), cmd.getName());
        }

        @Apply
        private void event(ProjectCreated event) {
            if (brokenApplier) {
                throw new IllegalStateException(BROKEN_APPLIER);
            }

            final Project newState = newBuilder(getState())
                    .setId(event.getProjectId())
                    .build();

            incrementState(newState);
        }
    }

    @Test
    public void propagate_RuntimeException_when_handler_throws() {
        final FaultyAggregate faultyAggregate = new FaultyAggregate(ID, true, false);

        final Command command = Given.Command.createProject();
        try {
            faultyAggregate.dispatchForTest(command.getMessage(), command.getContext());
        } catch (RuntimeException e) {
            @SuppressWarnings("ThrowableResultOfMethodCallIgnored") // We need it for checking.
            final Throwable cause = Throwables.getRootCause(e);
            assertTrue(cause instanceof IllegalStateException);
            assertEquals(FaultyAggregate.BROKEN_HANDLER, cause.getMessage());
        }
    }

    @Test
    public void propagate_RuntimeException_when_applier_throws() {
        final FaultyAggregate faultyAggregate = new FaultyAggregate(ID, false, true);

        final Command command = Given.Command.createProject();
        try {
            faultyAggregate.dispatchForTest(command.getMessage(), command.getContext());
        } catch (RuntimeException e) {
            @SuppressWarnings("ThrowableResultOfMethodCallIgnored") // ... because we need it for checking.
            final Throwable cause = Throwables.getRootCause(e);
            assertTrue(cause instanceof IllegalStateException);
            assertEquals(FaultyAggregate.BROKEN_APPLIER, cause.getMessage());
        }
    }

    @Test
    public void propagate_RuntimeException_when_play_raises_exception() {
        final FaultyAggregate faultyAggregate = new FaultyAggregate(ID, false, true);
        try {
            faultyAggregate.play(AggregateStateRecord.newBuilder()
                                                     .addEvent(projectCreated())
                                                     .build());
        } catch (RuntimeException e) {
            @SuppressWarnings("ThrowableResultOfMethodCallIgnored") // ... because we need it for checking.
            final Throwable cause = Throwables.getRootCause(e);
            assertTrue(cause instanceof IllegalStateException);
            assertEquals(FaultyAggregate.BROKEN_APPLIER, cause.getMessage());
        }
    }

    @Test(expected = IllegalStateException.class)
    public void do_not_allow_getting_state_builder_from_outside_the_event_applier() {
        new TestAggregateWithIdInteger(100).getBuilder();
    }


    /*
     * Utility methods.
     ********************************/

    private static Collection<Class<? extends Message>> eventsToClasses(Collection<Event> events) {
        return transform(events, new Function<Event, Class<? extends Message>>() {
            @Nullable // return null because an exception won't be propagated in this case
            @Override
            public Class<? extends Message> apply(@Nullable Event record) {
                if (record == null) {
                    return null;
                }
                return unpack(record.getMessage()).getClass();
            }
        });
    }

    private static void assertContains(Collection<Class<? extends Message>> actualClasses,
                                       Class... expectedClasses) {
        assertTrue(actualClasses.containsAll(newArrayList(expectedClasses)));
        assertEquals(expectedClasses.length, actualClasses.size());
    }

    private static List<Event> getProjectEvents() {

        //TODO:2017-02-19:alexander.yevsyukov: Use TestCommandFactory instead of
        // ”re-using” EVENT_CONTEXT.
        // We need to have increasing version numbers in event contexts.

        final List<Event> events = ImmutableList.<Event>builder()
                .add(projectCreated(ID, EVENT_CONTEXT.toBuilder()
                                                     .setVersion(newVersionWithNumber(2))
                                                     .build()))
                .add(taskAdded(ID, EVENT_CONTEXT.toBuilder()
                                                .setVersion(newVersionWithNumber(3))
                                                .build()))
                .add(projectStarted(ID, EVENT_CONTEXT.toBuilder()
                                                     .setVersion(newVersionWithNumber(4))
                                                     .build()))
                .build();
        return events;
    }
}<|MERGE_RESOLUTION|>--- conflicted
+++ resolved
@@ -108,7 +108,7 @@
     @Test
     public void advances_the_version_by_one_upon_handling_command_with_one_event() {
         final int version = aggregate.versionNumber();
-        
+
         aggregate.dispatchForTest(createProject, COMMAND_CONTEXT);
 
         assertEquals(version + 1, aggregate.versionNumber());
@@ -252,7 +252,7 @@
                 AggregateStateRecord.newBuilder()
                                     .addAllEvent(events)
                                     .build();
-        
+
         aggregate.play(aggregateStateRecord);
 
         assertTrue(aggregate.isProjectCreatedEventApplied);
@@ -266,16 +266,6 @@
 
         final Snapshot snapshot = aggregate.toSnapshot();
 
-<<<<<<< HEAD
-        aggregate.dispatchForTest(startProject, COMMAND_CONTEXT);
-        assertEquals(Status.STARTED, aggregate.getState()
-                                              .getStatus());
-
-        final List<Event> events = newArrayList(snapshotToEvent(snapshotNewProject));
-        aggregate.play(events);
-        assertEquals(Status.CREATED, aggregate.getState()
-                                              .getStatus());
-=======
         final TestAggregate anotherAggregate = newAggregate(aggregate.getId());
 
         anotherAggregate.play(AggregateStateRecord.newBuilder()
@@ -283,7 +273,6 @@
                                                   .build());
 
         assertEquals(aggregate, anotherAggregate);
->>>>>>> 2a6e53b8
     }
 
     @Test
@@ -350,40 +339,21 @@
 
         final Snapshot snapshotNewProject = aggregate.toSnapshot();
 
-<<<<<<< HEAD
-        aggregate.dispatchForTest(startProject, COMMAND_CONTEXT);
-        assertEquals(Status.STARTED, aggregate.getState()
-                                              .getStatus());
-
-        aggregate.restore(snapshotNewProject);
-        assertEquals(Status.CREATED, aggregate.getState()
-                                              .getStatus());
-=======
         final TestAggregate anotherAggregate = newAggregate(aggregate.getId());
 
         anotherAggregate.restore(snapshotNewProject);
         assertEquals(aggregate.getState(), anotherAggregate.getState());
         assertEquals(aggregate.getVersion(), anotherAggregate.getVersion());
         assertEquals(aggregate.getVisibility(), anotherAggregate.getVisibility());
->>>>>>> 2a6e53b8
     }
 
     @Test
     public void import_events() {
-<<<<<<< HEAD
-        final ImportEvents importCmd = ImportEvents.newBuilder()
-                                                   .addEvent(Given.Event.projectCreated(
-                                                           aggregate.getId()))
-                                                   .addEvent(
-                                                           Given.Event.taskAdded(aggregate.getId()))
-                                                   .build();
-=======
         final ImportEvents importCmd =
                 ImportEvents.newBuilder()
                             .addEvent(projectCreated(aggregate.getId()))
                             .addEvent(taskAdded(aggregate.getId()))
                             .build();
->>>>>>> 2a6e53b8
         aggregate.dispatchCommands(importCmd);
 
         assertTrue(aggregate.isProjectCreatedEventApplied);
