--- conflicted
+++ resolved
@@ -637,10 +637,7 @@
     }
 
     private static List<Event> getProjectEvents() {
-<<<<<<< HEAD
-=======
-
->>>>>>> 0bc32e03
+
         final List<Event> events = ImmutableList.<Event>builder()
                 .add(projectCreated(ID, withVersion(EVENT_CONTEXT, 1)))
                 .add(taskAdded(ID, withVersion(EVENT_CONTEXT, 3)))
