/*
 * Copyright 2016, TeamDev Ltd. All rights reserved.
 *
 * Redistribution and use in source and/or binary forms, with or without
 * modification, must retain the above copyright notice and the following
 * disclaimer.
 *
 * THIS SOFTWARE IS PROVIDED BY THE COPYRIGHT HOLDERS AND CONTRIBUTORS
 * "AS IS" AND ANY EXPRESS OR IMPLIED WARRANTIES, INCLUDING, BUT NOT
 * LIMITED TO, THE IMPLIED WARRANTIES OF MERCHANTABILITY AND FITNESS FOR
 * A PARTICULAR PURPOSE ARE DISCLAIMED. IN NO EVENT SHALL THE COPYRIGHT
 * OWNER OR CONTRIBUTORS BE LIABLE FOR ANY DIRECT, INDIRECT, INCIDENTAL,
 * SPECIAL, EXEMPLARY, OR CONSEQUENTIAL DAMAGES (INCLUDING, BUT NOT
 * LIMITED TO, PROCUREMENT OF SUBSTITUTE GOODS OR SERVICES; LOSS OF USE,
 * DATA, OR PROFITS; OR BUSINESS INTERRUPTION) HOWEVER CAUSED AND ON ANY
 * THEORY OF LIABILITY, WHETHER IN CONTRACT, STRICT LIABILITY, OR TORT
 * (INCLUDING NEGLIGENCE OR OTHERWISE) ARISING IN ANY WAY OUT OF THE USE
 * OF THIS SOFTWARE, EVEN IF ADVISED OF THE POSSIBILITY OF SUCH DAMAGE.
 */

package org.spine3.server;

import com.google.common.util.concurrent.MoreExecutors;
import com.google.protobuf.*;
import io.grpc.stub.StreamObserver;
import org.junit.After;
import org.junit.Before;
import org.junit.Test;
import org.spine3.base.*;
import org.spine3.client.UserUtil;
import org.spine3.server.aggregate.Aggregate;
import org.spine3.server.aggregate.AggregateRepository;
import org.spine3.server.aggregate.Apply;
import org.spine3.server.command.CommandStore;
import org.spine3.server.command.error.UnsupportedCommandException;
import org.spine3.server.event.EventStore;
import org.spine3.server.procman.ProcessManager;
import org.spine3.server.procman.ProcessManagerRepository;
import org.spine3.server.projection.Projection;
import org.spine3.server.projection.ProjectionRepository;
import org.spine3.server.storage.StorageFactory;
import org.spine3.server.storage.memory.InMemoryStorageFactory;
import org.spine3.test.project.Project;
import org.spine3.test.project.ProjectId;
import org.spine3.test.project.command.AddTask;
import org.spine3.test.project.command.CreateProject;
import org.spine3.test.project.command.StartProject;
import org.spine3.test.project.event.ProjectCreated;
import org.spine3.test.project.event.ProjectStarted;
import org.spine3.test.project.event.TaskAdded;
import org.spine3.testdata.TestAggregateIdFactory;

import java.util.List;

import static com.google.common.collect.Lists.newArrayList;
import static com.google.common.collect.Lists.newLinkedList;
import static com.google.protobuf.util.TimeUtil.add;
import static com.google.protobuf.util.TimeUtil.getCurrentTime;
import static org.junit.Assert.assertEquals;
import static org.junit.Assert.assertNotNull;
import static org.spine3.protobuf.Durations.seconds;
import static org.spine3.protobuf.Messages.fromAny;
<<<<<<< HEAD
import static org.spine3.test.project.Project.newBuilder;
import static org.spine3.testdata.TestCommandFactory.*;
import static org.spine3.testdata.TestEventFactory.*;
=======
import static org.spine3.testdata.TestCommands.*;
import static org.spine3.testdata.TestEventMessageFactory.*;
>>>>>>> 187275cc

/**
 * @author Alexander Litus
 */
@SuppressWarnings({"InstanceMethodNamingConvention", "ClassWithTooManyMethods", "OverlyCoupledClass"})
public class BoundedContextShould {

    private final UserId userId = UserUtil.newUserId("test_user");
    private final ProjectId projectId = TestAggregateIdFactory.createProjectId("test_project_id");
    private final EmptyHandler handler = new EmptyHandler();

    private StorageFactory storageFactory;
    private BoundedContext boundedContext;
    private boolean handlersRegistered = false;

    @Before
    public void setUp() {
        storageFactory = InMemoryStorageFactory.getInstance();
        boundedContext = BoundedContextTestStubs.create(storageFactory);
    }

    private static EventBus newEventBus(StorageFactory storageFactory) {
        return EventBus.newInstance(EventStore.newBuilder()
            .setStreamExecutor(MoreExecutors.directExecutor())
            .setStorage(storageFactory.createEventStorage())
            .build());
    }

    private static CommandBus newCommandDispatcher(StorageFactory storageFactory) {
        return CommandBus.create(new CommandStore(storageFactory.createCommandStorage()));
    }

    @After
    public void tearDown() throws Exception {
        if (handlersRegistered) {
            boundedContext.getEventBus().unsubscribe(handler);
        }
        boundedContext.close();
    }

    /**
     * Registers all test repositories, handlers etc.
     */
    private void registerAll() {
        final ProjectAggregateRepository repository = new ProjectAggregateRepository(boundedContext);
        repository.initStorage(InMemoryStorageFactory.getInstance());
        boundedContext.register(repository);
        boundedContext.getEventBus().subscribe(handler);
        handlersRegistered = true;
    }

    //TODO:2016-01-25:alexander.yevsyukov: Move the command result verification tests into AggregateRepositoryShould.

    private List<CommandResult> processRequests(Iterable<Command> requests) {

        final List<CommandResult> results = newLinkedList();
        for (Command request : requests) {
            final CommandResult result = boundedContext.process(request);
            results.add(result);
        }
        return results;
    }

    private List<Command> generateRequests() {

        final Duration delta = seconds(10);
        final Timestamp time1 = getCurrentTime();
        final Timestamp time2 = add(time1, delta);
        final Timestamp time3 = add(time2, delta);

        final Command createProject = createProject(userId, projectId, time1);
        final Command addTask = addTask(userId, projectId, time2);
        final Command startProject = startProject(userId, projectId, time3);

        return newArrayList(createProject, addTask, startProject);
    }

    @Test
    public void return_EventBus() {
        assertNotNull(boundedContext.getEventBus());
    }

    @Test
    public void return_CommandDispatcher() {
        assertNotNull(boundedContext.getCommandBus());
    }

    @SuppressWarnings("ConstantConditions") // Passing null is the purpose of this method.
    @Test(expected = NullPointerException.class)
    public void throw_NPE_on_null_Command() {
        boundedContext.process(null);
    }

    @Test(expected = UnsupportedCommandException.class)
    public void throw_exception_if_not_register_any_repositories_and_try_to_process_command() {
        boundedContext.post(createProject());
    }

    @Test
    public void register_AggregateRepository() {
        final ProjectAggregateRepository repository = new ProjectAggregateRepository(boundedContext);
        repository.initStorage(storageFactory);
        boundedContext.register(repository);
    }

    @Test
    public void register_ProcessManagerRepository() {
        final ProjectPmRepo repository = new ProjectPmRepo(boundedContext);
        repository.initStorage(storageFactory);
        boundedContext.register(repository);
    }

    @Test
    public void register_ProjectionRepository() {
        final ProjectReportRepository repository = new ProjectReportRepository(boundedContext);
        repository.initStorage(storageFactory);
        boundedContext.register(repository);
    }

    @Test
    public void post_Command() {
        registerAll();
        final Command request = createProject(userId, projectId, getCurrentTime());

        boundedContext.post(request);
    }

    private void assertCommandResultsAreValid(List<Command> requests, List<CommandResult> results) {
        assertEquals(requests.size(), results.size());

        for (int i = 0; i < requests.size(); i++) {
            assertRequestAndResultMatch(requests.get(i), results.get(i));
        }
    }

    private void assertRequestAndResultMatch(Command request, CommandResult result) {
        final Timestamp expectedTime = request.getContext().getTimestamp();

        final List<Event> events = result.getEventList();
        assertEquals(1, events.size());
        final Event actualRecord = events.get(0);
        final ProjectId actualProjectId = fromAny(actualRecord.getContext().getAggregateId());

        assertEquals(projectId, actualProjectId);
        assertEquals(userId, actualRecord.getContext().getCommandContext().getActor());
        assertEquals(expectedTime, actualRecord.getContext().getCommandContext().getTimestamp());
    }


    private static class ResponseObserver implements StreamObserver<Response> {

        private Response response;

        @Override
        public void onNext(Response commandResponse) {
            this.response = commandResponse;
        }

        @Override
        public void onError(Throwable throwable) {
        }

        @Override
        public void onCompleted() {
        }

        public Response getResponse() {
            return response;
        }
    }

    @Test
    public void verify_namespace_attribute_if_multitenant() {
        final BoundedContext bc = BoundedContext.newBuilder()
                .setStorageFactory(InMemoryStorageFactory.getInstance())
                .setCommandBus(newCommandDispatcher(storageFactory))
                .setEventBus(newEventBus(storageFactory))
                .setMultitenant(true)
                .build();

        final ResponseObserver observer = new ResponseObserver();

        final Command request = Command.newBuilder()
                // Pass empty command so that we have something valid to unpack in the context.
                .setMessage(Any.pack(StringValue.getDefaultInstance()))
                .build();
        bc.post(request, observer);

        assertEquals(CommandValidationError.NAMESPACE_UNKNOWN.getNumber(), observer.getResponse().getError().getCode());
    }

    @SuppressWarnings("unused")
    private static class ProjectAggregate extends Aggregate<ProjectId, Project> {

        private static final String STATUS_NEW = "STATUS_NEW";
        private static final String STATUS_STARTED = "STATUS_STARTED";

        private boolean isCreateProjectCommandHandled = false;
        private boolean isAddTaskCommandHandled = false;
        private boolean isStartProjectCommandHandled = false;

        private boolean isProjectCreatedEventApplied = false;
        private boolean isTaskAddedEventApplied = false;
        private boolean isProjectStartedEventApplied = false;

        public ProjectAggregate(ProjectId id) {
            super(id);
        }

<<<<<<< HEAD
=======
        @Override
        protected Project getDefaultState() {
            return Project.getDefaultInstance();
        }

>>>>>>> 187275cc
        @Assign
        public ProjectCreated handle(CreateProject cmd, CommandContext ctx) {
            isCreateProjectCommandHandled = true;
            return projectCreatedEvent(cmd.getProjectId());
        }

        @Assign
        public TaskAdded handle(AddTask cmd, CommandContext ctx) {
            isAddTaskCommandHandled = true;
            return taskAddedEvent(cmd.getProjectId());
        }

        @Assign
        public List<ProjectStarted> handle(StartProject cmd, CommandContext ctx) {
            isStartProjectCommandHandled = true;
            final ProjectStarted message = projectStartedEvent(cmd.getProjectId());
            return newArrayList(message);
        }

        @Apply
        private void event(ProjectCreated event) {

            final Project newState = Project.newBuilder(getState())
                    .setProjectId(event.getProjectId())
                    .setStatus(STATUS_NEW)
                    .build();

            incrementState(newState);

            isProjectCreatedEventApplied = true;
        }

        @Apply
        private void event(TaskAdded event) {
            isTaskAddedEventApplied = true;
        }

        @Apply
        private void event(ProjectStarted event) {

            final Project newState = Project.newBuilder(getState())
                    .setProjectId(event.getProjectId())
                    .setStatus(STATUS_STARTED)
                    .build();

            incrementState(newState);

            isProjectStartedEventApplied = true;
        }
    }


    private static class ProjectAggregateRepository extends AggregateRepository<ProjectId, ProjectAggregate> {
        private ProjectAggregateRepository(BoundedContext boundedContext) {
            super(boundedContext);
        }
    }

    @SuppressWarnings("UnusedParameters") // It is intended in this empty handler class.
    private static class EmptyHandler implements EventHandler {

        @Subscribe
        public void on(ProjectCreated event, EventContext context) {
        }

        @Subscribe
        public void on(TaskAdded event, EventContext context) {
        }

        @Subscribe
        public void on(ProjectStarted event, EventContext context) {
        }
    }

    private static class ProjectProcessManager extends ProcessManager<ProjectId, Empty> {

        public ProjectProcessManager(ProjectId id) {
            super(id);
        }

        @SuppressWarnings("UnusedParameters") // OK for test method
        @Assign
        public void handle(CreateProject command, CommandContext ctx) {
            // Do nothing, just watch.
        }

        @SuppressWarnings("UnusedParameters") // OK for test method
        @Subscribe
        public void on(ProjectCreated event, EventContext ctx) {
            // Do nothing, just watch.
        }
    }

    private static class ProjectPmRepo extends ProcessManagerRepository<ProjectId, ProjectProcessManager, Empty> {
        private ProjectPmRepo(BoundedContext boundedContext) {
            super(boundedContext);
        }
    }

    private static class ProjectReport extends Projection<ProjectId, Empty> {

        @SuppressWarnings("PublicConstructorInNonPublicClass")
        // Public constructor is a part of projection public API. It's called by a repository.
        public ProjectReport(ProjectId id) {
            super(id);
        }

        @SuppressWarnings("UnusedParameters") // OK for test method.
        @Subscribe
        public void on(ProjectCreated event, EventContext context) {
            // Do nothing. We have the method so that there's one event class exposed by the repository.
        }
    }

    private static class ProjectReportRepository extends ProjectionRepository<ProjectId, ProjectReport, Empty> {
        protected ProjectReportRepository(BoundedContext boundedContext) {
            super(boundedContext);
        }
    }

    @Test(expected = IllegalArgumentException.class)
    public void check_repository_has_storage_assigned_upon_registration() {
        boundedContext.register(new ProjectAggregateRepository(boundedContext));
    }
}<|MERGE_RESOLUTION|>--- conflicted
+++ resolved
@@ -27,7 +27,6 @@
 import org.junit.Before;
 import org.junit.Test;
 import org.spine3.base.*;
-import org.spine3.client.UserUtil;
 import org.spine3.server.aggregate.Aggregate;
 import org.spine3.server.aggregate.AggregateRepository;
 import org.spine3.server.aggregate.Apply;
@@ -48,7 +47,6 @@
 import org.spine3.test.project.event.ProjectCreated;
 import org.spine3.test.project.event.ProjectStarted;
 import org.spine3.test.project.event.TaskAdded;
-import org.spine3.testdata.TestAggregateIdFactory;
 
 import java.util.List;
 
@@ -58,16 +56,13 @@
 import static com.google.protobuf.util.TimeUtil.getCurrentTime;
 import static org.junit.Assert.assertEquals;
 import static org.junit.Assert.assertNotNull;
+import static org.spine3.client.UserUtil.newUserId;
 import static org.spine3.protobuf.Durations.seconds;
 import static org.spine3.protobuf.Messages.fromAny;
-<<<<<<< HEAD
-import static org.spine3.test.project.Project.newBuilder;
-import static org.spine3.testdata.TestCommandFactory.*;
-import static org.spine3.testdata.TestEventFactory.*;
-=======
+import static org.spine3.server.Identifiers.newUuid;
+import static org.spine3.testdata.TestAggregateIdFactory.createProjectId;
 import static org.spine3.testdata.TestCommands.*;
 import static org.spine3.testdata.TestEventMessageFactory.*;
->>>>>>> 187275cc
 
 /**
  * @author Alexander Litus
@@ -75,8 +70,8 @@
 @SuppressWarnings({"InstanceMethodNamingConvention", "ClassWithTooManyMethods", "OverlyCoupledClass"})
 public class BoundedContextShould {
 
-    private final UserId userId = UserUtil.newUserId("test_user");
-    private final ProjectId projectId = TestAggregateIdFactory.createProjectId("test_project_id");
+    private final UserId userId = newUserId(newUuid());
+    private final ProjectId projectId = createProjectId(newUuid());
     private final EmptyHandler handler = new EmptyHandler();
 
     private StorageFactory storageFactory;
@@ -277,14 +272,6 @@
             super(id);
         }
 
-<<<<<<< HEAD
-=======
-        @Override
-        protected Project getDefaultState() {
-            return Project.getDefaultInstance();
-        }
-
->>>>>>> 187275cc
         @Assign
         public ProjectCreated handle(CreateProject cmd, CommandContext ctx) {
             isCreateProjectCommandHandled = true;
