--- conflicted
+++ resolved
@@ -60,14 +60,8 @@
 import static org.junit.Assert.assertNotNull;
 import static org.spine3.protobuf.Durations.seconds;
 import static org.spine3.protobuf.Messages.fromAny;
-<<<<<<< HEAD
 import static org.spine3.testdata.TestCommands.*;
 import static org.spine3.testdata.TestEventMessageFactory.*;
-=======
-import static org.spine3.test.project.Project.newBuilder;
-import static org.spine3.testdata.TestCommandFactory.*;
-import static org.spine3.testdata.TestEventFactory.*;
->>>>>>> 587b1ae6
 
 /**
  * @author Alexander Litus
@@ -277,14 +271,6 @@
             super(id);
         }
 
-<<<<<<< HEAD
-        @Override
-        protected Project getDefaultState() {
-            return Project.getDefaultInstance();
-        }
-
-=======
->>>>>>> 587b1ae6
         @Assign
         public ProjectCreated handle(CreateProject cmd, CommandContext ctx) {
             isCreateProjectCommandHandled = true;
