/*
 * Copyright 2017, TeamDev Ltd. All rights reserved.
 *
 * Redistribution and use in source and/or binary forms, with or without
 * modification, must retain the above copyright notice and the following
 * disclaimer.
 *
 * THIS SOFTWARE IS PROVIDED BY THE COPYRIGHT HOLDERS AND CONTRIBUTORS
 * "AS IS" AND ANY EXPRESS OR IMPLIED WARRANTIES, INCLUDING, BUT NOT
 * LIMITED TO, THE IMPLIED WARRANTIES OF MERCHANTABILITY AND FITNESS FOR
 * A PARTICULAR PURPOSE ARE DISCLAIMED. IN NO EVENT SHALL THE COPYRIGHT
 * OWNER OR CONTRIBUTORS BE LIABLE FOR ANY DIRECT, INDIRECT, INCIDENTAL,
 * SPECIAL, EXEMPLARY, OR CONSEQUENTIAL DAMAGES (INCLUDING, BUT NOT
 * LIMITED TO, PROCUREMENT OF SUBSTITUTE GOODS OR SERVICES; LOSS OF USE,
 * DATA, OR PROFITS; OR BUSINESS INTERRUPTION) HOWEVER CAUSED AND ON ANY
 * THEORY OF LIABILITY, WHETHER IN CONTRACT, STRICT LIABILITY, OR TORT
 * (INCLUDING NEGLIGENCE OR OTHERWISE) ARISING IN ANY WAY OUT OF THE USE
 * OF THIS SOFTWARE, EVEN IF ADVISED OF THE POSSIBILITY OF SUCH DAMAGE.
 */

package org.spine3.server.event;

import org.junit.Before;
import org.junit.Test;
import org.spine3.envelope.EventEnvelope;
import org.spine3.server.event.enrich.EventEnricher;
import org.spine3.server.storage.StorageFactory;
<<<<<<< HEAD
import org.spine3.server.storage.StorageFactorySwitch;
import org.spine3.server.validate.MessageValidator;
=======
import org.spine3.server.storage.memory.InMemoryStorageFactory;
>>>>>>> 403dd5f9
import org.spine3.test.Tests;
import org.spine3.validate.MessageValidator;

import java.util.concurrent.CountDownLatch;
import java.util.concurrent.Executor;
import java.util.concurrent.TimeUnit;

import static org.junit.Assert.assertEquals;
import static org.junit.Assert.assertNotNull;
import static org.junit.Assert.assertNull;
import static org.junit.Assert.fail;
import static org.mockito.Mockito.mock;

@SuppressWarnings({"OptionalGetWithoutIsPresent", "ConstantConditions"})
public class EventBusBuilderShould {

    private StorageFactory storageFactory;

    @Before
    public void setUp() {
<<<<<<< HEAD
        this.storageFactory = StorageFactorySwitch.getInstance().get();
=======
        this.storageFactory = InMemoryStorageFactory.getInstance(true);
>>>>>>> 403dd5f9
    }

    @Test(expected = NullPointerException.class)
    public void do_not_accept_null_EventStore() {
        EventBus.newBuilder()
                .setEventStore(Tests.<EventStore>nullRef());
    }

    @Test
    public void return_set_StorageFactory() {
        assertEquals(storageFactory, EventBus.newBuilder()
                                             .setStorageFactory(storageFactory)
                                             .getStorageFactory()
                                             .get());
    }

    @Test
    public void return_EventStore_if_set() {
        final EventStore mock = mock(EventStore.class);
        assertEquals(mock, EventBus.newBuilder()
                                   .setEventStore(mock)
                                   .getEventStore()
                                   .get());
    }

    @Test
    public void return_stream_Executor_for_EventStore_if_set() {
        final Executor mock = mock(Executor.class);
        assertEquals(mock, EventBus.newBuilder()
                                   .setEventStoreStreamExecutor(mock)
                                   .getEventStoreStreamExecutor()
                                   .get());
    }

    @Test(expected = NullPointerException.class)
    public void do_not_accept_null_EventValidator() {
        EventBus.newBuilder()
                .setEventValidator(Tests.<MessageValidator>nullRef());
    }

    @Test
    public void return_set_EventValidator() {
        final MessageValidator validator = MessageValidator.newInstance();
        assertEquals(validator, EventBus.newBuilder()
                                        .setEventValidator(validator)
                                        .getEventValidator()
                                        .get());
    }

    @Test(expected = IllegalStateException.class)
    public void require_set_EventStore_or_StorageFactory() {
        EventBus.newBuilder()
                .build();
    }

    @Test(expected = NullPointerException.class)
    public void do_not_accept_null_DispatcherEventDelivery() {
        EventBus.newBuilder()
                .setDispatcherEventDelivery(Tests.<DispatcherEventDelivery>nullRef());
    }

    @Test
    public void return_set_DispatcherEventDelivery() {
        // Create a custom event executor to differ from the default one.
        final DispatcherEventDelivery delivery = new DispatcherEventDelivery() {
            @Override
            public boolean shouldPostponeDelivery(EventEnvelope event, EventDispatcher dispatcher) {
                return true;
            }
        };
        assertEquals(delivery, EventBus.newBuilder()
                                       .setDispatcherEventDelivery(delivery)
                                       .getDispatcherEventDelivery()
                                       .get());
    }

    @Test
    public void set_direct_DispatcherEventDelivery_if_not_set_explicitly() {
        final DispatcherEventDelivery actualValue = EventBus.newBuilder()
                                                            .setStorageFactory(storageFactory)
                                                            .build()
                                                            .delivery();
        assertEquals(DispatcherEventDelivery.directDelivery(), actualValue);
    }

    @Test
    public void set_event_validator_if_not_set_explicitly() {
        assertNotNull(EventBus.newBuilder()
                              .setStorageFactory(storageFactory)
                              .build()
                              .getEventValidator());
    }

    @Test
    public void accept_null_Enricher() {
        assertNull(EventBus.newBuilder()
                           .setEnricher(Tests.<EventEnricher>nullRef())
                           .getEnricher()
                           .orNull());
    }

    @Test
    public void return_set_Enricher() {
        final EventEnricher enricher = mock(EventEnricher.class);

        assertEquals(enricher, EventBus.newBuilder()
                                       .setStorageFactory(storageFactory)
                                       .setEnricher(enricher)
                                       .getEnricher()
                                       .get());
    }

    @Test(expected = IllegalStateException.class)
    public void not_accept_StorageFactory_if_EventStore_already_specified() {
        final EventBus.Builder builder = EventBus.newBuilder()
                                                 .setEventStore(mock(EventStore.class));
        builder.setStorageFactory(storageFactory);
    }

    @Test(expected = IllegalStateException.class)
    public void not_accept_EventStore_if_StorageFactory_already_specified() {
        final EventBus.Builder builder = EventBus.newBuilder()
                                                 .setStorageFactory(mock(StorageFactory.class));
        builder.setEventStore(mock(EventStore.class));
    }

    @Test(expected = IllegalStateException.class)
    public void not_accept_EventStore_if_EventStoreStreamExecutor_already_specified() {
        final EventBus.Builder builder = EventBus.newBuilder()
                                                 .setEventStoreStreamExecutor(mock(Executor.class));
        builder.setEventStore(mock(EventStore.class));
    }

    @Test(expected = IllegalStateException.class)
    public void not_accept_EventStoreStreamExecutor_if_EventStore_already_specified() {
        final EventBus.Builder builder = EventBus.newBuilder()
                                                 .setEventStore(mock(EventStore.class));
        builder.setEventStoreStreamExecutor(mock(Executor.class));
    }

    @Test
    public void use_directExecutor_if_EventStoreStreamExecutor_not_set() {
        final EventBus.Builder builder = EventBus.newBuilder()
                                                 .setStorageFactory(storageFactory);
        final EventBus build = builder.build();
        final Executor streamExecutor = build.getEventStore()
                                             .getStreamExecutor();
        ensureExecutorDirect(streamExecutor);
    }

    @Test
    public void use_passed_executor() {
        final CountDownLatch executorUsageLatch = new CountDownLatch(1);
        final Executor simpleExecutor = new Executor() {
            @Override
            public void execute(Runnable command) {

                // Decrease the counter to ensure this method has been called.
                executorUsageLatch.countDown();
            }
        };
        final EventBus.Builder builder = EventBus.newBuilder()
                                                 .setStorageFactory(storageFactory)
                                                 .setEventStoreStreamExecutor(simpleExecutor);
        final EventBus build = builder.build();
        final Executor streamExecutor = build.getEventStore()
                                             .getStreamExecutor();
        streamExecutor.execute(mock(Runnable.class));
        try {
            /**
             * The executor configured to operate synchronously,
             * so the latch should already be {@code zero} at this point.
             **/
            executorUsageLatch.await(0, TimeUnit.MILLISECONDS);
        } catch (InterruptedException e) {
            fail("The specified executor was not used.");
        }
    }

    private static void ensureExecutorDirect(Executor streamExecutor) {
        final long mainThreadId = Thread.currentThread()
                                        .getId();
        streamExecutor.execute(new Runnable() {
            @Override
            public void run() {
                final long runnableThreadId = Thread.currentThread()
                                                    .getId();
                assertEquals(mainThreadId, runnableThreadId);
            }
        });
    }
}<|MERGE_RESOLUTION|>--- conflicted
+++ resolved
@@ -25,12 +25,7 @@
 import org.spine3.envelope.EventEnvelope;
 import org.spine3.server.event.enrich.EventEnricher;
 import org.spine3.server.storage.StorageFactory;
-<<<<<<< HEAD
 import org.spine3.server.storage.StorageFactorySwitch;
-import org.spine3.server.validate.MessageValidator;
-=======
-import org.spine3.server.storage.memory.InMemoryStorageFactory;
->>>>>>> 403dd5f9
 import org.spine3.test.Tests;
 import org.spine3.validate.MessageValidator;
 
@@ -51,11 +46,8 @@
 
     @Before
     public void setUp() {
-<<<<<<< HEAD
-        this.storageFactory = StorageFactorySwitch.getInstance().get();
-=======
-        this.storageFactory = InMemoryStorageFactory.getInstance(true);
->>>>>>> 403dd5f9
+        this.storageFactory = StorageFactorySwitch.getInstance(true)
+                                                  .get();
     }
 
     @Test(expected = NullPointerException.class)
