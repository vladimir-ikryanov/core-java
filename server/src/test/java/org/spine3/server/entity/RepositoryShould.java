/*
 * Copyright 2017, TeamDev Ltd. All rights reserved.
 *
 * Redistribution and use in source and/or binary forms, with or without
 * modification, must retain the above copyright notice and the following
 * disclaimer.
 *
 * THIS SOFTWARE IS PROVIDED BY THE COPYRIGHT HOLDERS AND CONTRIBUTORS
 * "AS IS" AND ANY EXPRESS OR IMPLIED WARRANTIES, INCLUDING, BUT NOT
 * LIMITED TO, THE IMPLIED WARRANTIES OF MERCHANTABILITY AND FITNESS FOR
 * A PARTICULAR PURPOSE ARE DISCLAIMED. IN NO EVENT SHALL THE COPYRIGHT
 * OWNER OR CONTRIBUTORS BE LIABLE FOR ANY DIRECT, INDIRECT, INCIDENTAL,
 * SPECIAL, EXEMPLARY, OR CONSEQUENTIAL DAMAGES (INCLUDING, BUT NOT
 * LIMITED TO, PROCUREMENT OF SUBSTITUTE GOODS OR SERVICES; LOSS OF USE,
 * DATA, OR PROFITS; OR BUSINESS INTERRUPTION) HOWEVER CAUSED AND ON ANY
 * THEORY OF LIABILITY, WHETHER IN CONTRACT, STRICT LIABILITY, OR TORT
 * (INCLUDING NEGLIGENCE OR OTHERWISE) ARISING IN ANY WAY OUT OF THE USE
 * OF THIS SOFTWARE, EVEN IF ADVISED OF THE POSSIBILITY OF SUCH DAMAGE.
 */

package org.spine3.server.entity;

import com.google.common.base.Optional;
import com.google.common.base.Predicates;
import com.google.common.collect.Lists;
import org.junit.After;
import org.junit.Before;
import org.junit.Test;
import org.spine3.server.BoundedContext;
import org.spine3.server.storage.RecordStorage;
import org.spine3.server.storage.Storage;
import org.spine3.server.storage.StorageFactory;
<<<<<<< HEAD
import org.spine3.server.storage.StorageFactorySwitch;
=======
import org.spine3.server.storage.memory.InMemoryStorageFactory;
import org.spine3.server.tenant.TenantAwareFunction0;
import org.spine3.server.tenant.TenantAwareOperation;
>>>>>>> 403dd5f9
import org.spine3.test.entity.Project;
import org.spine3.test.entity.ProjectId;
import org.spine3.users.TenantId;

import java.util.Iterator;
import java.util.List;

import static org.junit.Assert.assertEquals;
import static org.junit.Assert.assertFalse;
import static org.junit.Assert.assertNotNull;
import static org.junit.Assert.assertNull;
import static org.junit.Assert.assertTrue;
import static org.spine3.test.Tests.newTenantUuid;

public class RepositoryShould {

    private BoundedContext boundedContext;
    private Repository<ProjectId, ProjectEntity> repository;
    private StorageFactory storageFactory;
    private TenantId tenantId;

    @Before
    public void setUp() {
<<<<<<< HEAD
        boundedContext = newBoundedContext();
        repository = new TestRepo(boundedContext);
        storageFactory = StorageFactorySwitch.getInstance()
                                             .get();
=======
        boundedContext = BoundedContext.newBuilder()
                                       .setMultitenant(true)
                                       .build();
        repository = new TestRepo();
        storageFactory = InMemoryStorageFactory.getInstance(boundedContext.isMultitenant());
        tenantId = newTenantUuid();
        //TODO:2017-03-26:alexander.yevsyukov: Have single-tenant version of tests too.
    }

    @After
    public void tearDown() throws Exception {
        boundedContext.close();
>>>>>>> 403dd5f9
    }

    //
    // Tests of initialization checks
    //-------------------------

    @Test(expected = IllegalStateException.class)
    public void check_for_entity_id_class() {
        new RepoForEntityWithUnsupportedId(boundedContext).getIdClass();
    }

    private static class EntityWithUnsupportedId
            extends AbstractVersionableEntity<Exception, Project> {
        protected EntityWithUnsupportedId(Exception id) {
            super(id);
        }
    }

    @SuppressWarnings("ReturnOfNull")
    private static class RepoForEntityWithUnsupportedId
            extends Repository<Exception, EntityWithUnsupportedId> {

        /**
         * Creates the repository in the passed {@link BoundedContext}.
         *
         * @param boundedContext the {@link BoundedContext} in which this repository works
         */
        private RepoForEntityWithUnsupportedId(BoundedContext boundedContext) {
            super();
        }

        @Override
        public Optional<EntityWithUnsupportedId> find(Exception id) {
            return null;
        }

        @Override
        public EntityWithUnsupportedId create(Exception id) {
            return null;
        }

        @Override
        protected void store(EntityWithUnsupportedId obj) {
        }

        @Override
        protected Storage<Exception, ?> createStorage(StorageFactory factory) {
            return null;
        }
    }

    @Test(expected = IllegalStateException.class)
    public void reject_repeated_storage_initialization() {
        repository.initStorage(storageFactory);
        repository.initStorage(storageFactory);
    }

    //
    // Tests of regular work
    //-----------------------

    private static class ProjectEntity extends AbstractVersionableEntity<ProjectId, Project> {
        private ProjectEntity(ProjectId id) {
            super(id);
        }
    }

    private static class TestRepo
            extends DefaultRecordBasedRepository<ProjectId, ProjectEntity, Project> {

        /**
         * The ID value to simulate failure to load an entity.
         */
        private static final ProjectId troublesome = ProjectId.newBuilder()
                                                              .setId("CANNOT_BE_LOADED")
                                                              .build();

        @Override
        public Optional<ProjectEntity> find(ProjectId id) {
            if (id.equals(troublesome)) {
                return Optional.absent();
            }
            return super.find(id);
        }
    }

    @Test
    public void have_no_storage_upon_creation() {
        assertFalse(repository.storageAssigned());
        assertNull(repository.getStorage());
    }

    @Test
    public void init_storage_with_factory() {
        repository.initStorage(storageFactory);
        assertTrue(repository.storageAssigned());
        assertNotNull(repository.getStorage());
    }

    @Test(expected = IllegalStateException.class)
    public void allow_initializing_storage_only_once() {
        repository.initStorage(storageFactory);
        repository.initStorage(storageFactory);
    }

    @Test
    public void close_storage_on_close() throws Exception {
        repository.initStorage(storageFactory);

        final RecordStorage<?> storage = (RecordStorage<?>) repository.getStorage();
        repository.close();

        //noinspection ConstantConditions
        assertTrue(storage.isClosed());
        assertNull(repository.getStorage());
    }

    @Test
    public void disconnect_from_storage_on_close() throws Exception {
        repository.initStorage(storageFactory);

        repository.close();
        assertFalse(repository.storageAssigned());
        assertNull(repository.getStorage());
    }

    /**
     * Creates three entities in the repository.
     */
    private void createAndStoreEntities() {
        final TenantAwareOperation op = new TenantAwareOperation(tenantId) {
            @Override
            public void run() {
                repository.initStorage(storageFactory);

                createAndStore("Eins");
                createAndStore("Zwei");
                createAndStore("Drei");
            }
        };
        op.execute();
    }

    @Test
    public void iterate_over_entities() {
        createAndStoreEntities();

        final int numEntities = new TenantAwareFunction0<Integer>(tenantId) {
            @Override
            public Integer apply() {
                final List<ProjectEntity> entities = Lists.newArrayList(getIterator(tenantId));
                return entities.size();
            }
        }.execute();
        
        assertEquals(3, numEntities);
    }

    private Iterator<ProjectEntity> getIterator(TenantId tenantId) {
        final TenantAwareFunction0<Iterator<ProjectEntity>> op =
                new TenantAwareFunction0<Iterator<ProjectEntity>>(tenantId) {
                    @Override
                    public Iterator<ProjectEntity> apply() {
                        return repository.iterator(Predicates.<ProjectEntity>alwaysTrue());
                    }
                };
        return op.execute();
    }

    @Test(expected = UnsupportedOperationException.class)
    public void do_not_allow_removal_in_iterator() {
        createAndStoreEntities();
        final Iterator<ProjectEntity> iterator = getIterator(tenantId);
        iterator.remove();
    }

    private static ProjectId createId(String value) {
        return ProjectId.newBuilder()
                        .setId(value)
                        .build();
    }

    private void createAndStore(String entityId) {
        ProjectEntity entity = repository.create(createId(entityId));
        repository.store(entity);
    }

    @Test(expected = IllegalStateException.class)
    public void throw_ISE_if_unable_to_load_entity_by_id_from_storage_index() {
        createAndStoreEntities();

        // Store a troublesome entity, which cannot be loaded.
        final TenantAwareOperation op = new TenantAwareOperation(tenantId) {
            @Override
            public void run() {
                createAndStore(TestRepo.troublesome.getId());
            }
        };
        op.execute();

        final Iterator<ProjectEntity> iterator = getIterator(tenantId);

        // This should iterate through all.
        Lists.newArrayList(iterator);
    }
}<|MERGE_RESOLUTION|>--- conflicted
+++ resolved
@@ -30,13 +30,9 @@
 import org.spine3.server.storage.RecordStorage;
 import org.spine3.server.storage.Storage;
 import org.spine3.server.storage.StorageFactory;
-<<<<<<< HEAD
 import org.spine3.server.storage.StorageFactorySwitch;
-=======
-import org.spine3.server.storage.memory.InMemoryStorageFactory;
 import org.spine3.server.tenant.TenantAwareFunction0;
 import org.spine3.server.tenant.TenantAwareOperation;
->>>>>>> 403dd5f9
 import org.spine3.test.entity.Project;
 import org.spine3.test.entity.ProjectId;
 import org.spine3.users.TenantId;
@@ -60,17 +56,12 @@
 
     @Before
     public void setUp() {
-<<<<<<< HEAD
-        boundedContext = newBoundedContext();
-        repository = new TestRepo(boundedContext);
-        storageFactory = StorageFactorySwitch.getInstance()
-                                             .get();
-=======
         boundedContext = BoundedContext.newBuilder()
                                        .setMultitenant(true)
                                        .build();
         repository = new TestRepo();
-        storageFactory = InMemoryStorageFactory.getInstance(boundedContext.isMultitenant());
+        storageFactory = StorageFactorySwitch.getInstance(boundedContext.isMultitenant())
+                                             .get();
         tenantId = newTenantUuid();
         //TODO:2017-03-26:alexander.yevsyukov: Have single-tenant version of tests too.
     }
@@ -78,7 +69,6 @@
     @After
     public void tearDown() throws Exception {
         boundedContext.close();
->>>>>>> 403dd5f9
     }
 
     //
@@ -233,7 +223,7 @@
                 return entities.size();
             }
         }.execute();
-        
+
         assertEquals(3, numEntities);
     }
 
