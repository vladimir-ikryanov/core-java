--- conflicted
+++ resolved
@@ -128,58 +128,29 @@
         assertEquals(messageId, entityWithMessageID.getId());
     }
 
-<<<<<<< HEAD
-    @Test(expected = IllegalArgumentException.class)
-    @SuppressWarnings("ResultOfObjectAllocationIgnored")
-    public void not_accept_to_constructor_id_of_unsupported_type() {
-        new TestEntityWithIdUnsupported(new UnsupportedClassVersionError());
-    }
-
-    private static class TestEntityWithIdUnsupported
-            extends Entity<UnsupportedClassVersionError, Project, EntityMeta.Nothing<UnsupportedClassVersionError>> {
-        private TestEntityWithIdUnsupported(UnsupportedClassVersionError id) {
-            super(id);
-        }
-    }
-
-    private static class TestEntityWithIdString extends Entity<String, Project, EntityMeta.Nothing<String>> {
-=======
     private static class TestEntityWithIdString
             extends AbstractVersionableEntity<String, Project> {
->>>>>>> 06696961
         private TestEntityWithIdString(String id) {
             super(id);
         }
     }
 
-<<<<<<< HEAD
-    private static class TestEntityWithIdMessage extends Entity<Message, Project, EntityMeta.Nothing<Message>> {
-=======
     private static class TestEntityWithIdMessage
             extends AbstractVersionableEntity<Message, Project> {
->>>>>>> 06696961
         private TestEntityWithIdMessage(Message id) {
             super(id);
         }
     }
 
-<<<<<<< HEAD
-    private static class TestEntityWithIdInteger extends Entity<Integer, Project, Visibility<Integer>> {
-=======
     private static class TestEntityWithIdInteger
             extends AbstractVersionableEntity<Integer, Project> {
->>>>>>> 06696961
         private TestEntityWithIdInteger(Integer id) {
             super(id);
         }
     }
 
-<<<<<<< HEAD
-    private static class TestEntityWithIdLong extends Entity<Long, Project, Visibility<Long>> {
-=======
     private static class TestEntityWithIdLong
             extends AbstractVersionableEntity<Long, Project> {
->>>>>>> 06696961
         private TestEntityWithIdLong(Long id) {
             super(id);
         }
@@ -207,12 +178,7 @@
         entityNew.setState(Tests.<Project>nullRef(), Versions.create());
     }
 
-<<<<<<< HEAD
-
-    private static class BareBonesEntity extends Entity<Long, StringValue, Visibility<Long>> {
-=======
     private static class BareBonesEntity extends AbstractVersionableEntity<Long, StringValue> {
->>>>>>> 06696961
         private BareBonesEntity(Long id) {
             super(id);
         }
@@ -294,19 +260,8 @@
         assertNotEquals(entityWithState.hashCode(), another.hashCode());
     }
 
-<<<<<<< HEAD
-    private static class EntityWithUnsupportedId extends Entity<Exception, Project, Visibility<Exception>> {
-
-        protected EntityWithUnsupportedId(Exception id) {
-            super(id);
-        }
-    }
-
-    private static class EntityWithMessageId extends Entity<ProjectId, StringValue, Visibility<ProjectId>> {
-=======
     private static class EntityWithMessageId
             extends AbstractVersionableEntity<ProjectId, StringValue> {
->>>>>>> 06696961
 
         protected EntityWithMessageId() {
             super(Sample.messageOfType(ProjectId.class));
@@ -327,14 +282,9 @@
         final Timestamp before = TimeTests.Past.secondsAgo(1);
 
         // Create and init the entity.
-<<<<<<< HEAD
-        final Constructor<BareBonesEntity> ctor = Entity.getConstructor(BareBonesEntity.class, Long.class);
-        final Entity<Long, StringValue, Visibility<Long>> entity = Entity.createEntity(ctor, id);
-=======
         final Constructor<BareBonesEntity> ctor =
                 getConstructor(BareBonesEntity.class, Long.class);
         final AbstractVersionableEntity<Long, StringValue> entity = createEntity(ctor, id);
->>>>>>> 06696961
 
         final Timestamp after = Timestamps2.getCurrentTime();
 
@@ -346,7 +296,8 @@
                               .getNumber());
         assertTrue(Intervals.contains(whileWeCreate, entity.whenModified()));
         assertEquals(StringValue.getDefaultInstance(), entity.getState());
-        assertFalse(entity.getMetadata().isPresent());
+        assertFalse(entity.isArchived());
+        assertFalse(entity.isDeleted());
     }
 
     @Test
