/*
 * Copyright 2016, TeamDev Ltd. All rights reserved.
 *
 * Redistribution and use in source and/or binary forms, with or without
 * modification, must retain the above copyright notice and the following
 * disclaimer.
 *
 * THIS SOFTWARE IS PROVIDED BY THE COPYRIGHT HOLDERS AND CONTRIBUTORS
 * "AS IS" AND ANY EXPRESS OR IMPLIED WARRANTIES, INCLUDING, BUT NOT
 * LIMITED TO, THE IMPLIED WARRANTIES OF MERCHANTABILITY AND FITNESS FOR
 * A PARTICULAR PURPOSE ARE DISCLAIMED. IN NO EVENT SHALL THE COPYRIGHT
 * OWNER OR CONTRIBUTORS BE LIABLE FOR ANY DIRECT, INDIRECT, INCIDENTAL,
 * SPECIAL, EXEMPLARY, OR CONSEQUENTIAL DAMAGES (INCLUDING, BUT NOT
 * LIMITED TO, PROCUREMENT OF SUBSTITUTE GOODS OR SERVICES; LOSS OF USE,
 * DATA, OR PROFITS; OR BUSINESS INTERRUPTION) HOWEVER CAUSED AND ON ANY
 * THEORY OF LIABILITY, WHETHER IN CONTRACT, STRICT LIABILITY, OR TORT
 * (INCLUDING NEGLIGENCE OR OTHERWISE) ARISING IN ANY WAY OUT OF THE USE
 * OF THIS SOFTWARE, EVEN IF ADVISED OF THE POSSIBILITY OF SUCH DAMAGE.
 */

package org.spine3.server.procman;

import com.google.protobuf.Any;
import com.google.protobuf.Int32Value;
import com.google.protobuf.Message;
import com.google.protobuf.StringValue;
import org.junit.Test;
import org.spine3.base.CommandContext;
import org.spine3.base.Event;
import org.spine3.base.EventContext;
import org.spine3.server.Assign;
import org.spine3.server.Subscribe;
import org.spine3.test.project.ProjectId;
import org.spine3.test.project.command.AddTask;
import org.spine3.test.project.command.CreateProject;
import org.spine3.test.project.command.StartProject;
import org.spine3.test.project.event.ProjectCreated;
import org.spine3.test.project.event.ProjectStarted;
import org.spine3.test.project.event.TaskAdded;

import java.lang.reflect.InvocationTargetException;
import java.util.List;
import java.util.Set;

import static org.junit.Assert.*;
import static org.spine3.protobuf.Messages.fromAny;
import static org.spine3.protobuf.Messages.toAny;
import static org.spine3.server.util.Identifiers.newUuid;
import static org.spine3.testdata.TestAggregateIdFactory.createProjectId;
import static org.spine3.testdata.TestCommands.*;
import static org.spine3.testdata.TestEventMessageFactory.*;

@SuppressWarnings("InstanceMethodNamingConvention")
public class ProcessManagerShould {

    private static final ProjectId ID = createProjectId(newUuid());
    private static final EventContext EVENT_CONTEXT = EventContext.getDefaultInstance();
    private static final CommandContext COMMAND_CONTEXT = CommandContext.getDefaultInstance();

    private final TestProcessManager pm = new TestProcessManager(ID);


    @Test
    public void have_default_state_initially() throws InvocationTargetException {
        assertEquals(pm.getDefaultState(), pm.getState());
    }

    @Test
    public void dispatch_event() throws InvocationTargetException {
        testDispatchEvent(projectCreatedEvent());
    }

    @Test
    public void dispatch_several_events() throws InvocationTargetException {
        testDispatchEvent(projectCreatedEvent());
        testDispatchEvent(taskAddedEvent());
        testDispatchEvent(projectStartedEvent());
    }

    private void testDispatchEvent(Message event) throws InvocationTargetException {
        pm.dispatchEvent(event, EVENT_CONTEXT);
        assertEquals(toAny(event), pm.getState());
    }

    @Test
    public void dispatch_command() throws InvocationTargetException {
        testDispatchCommand(addTask(ID));
    }

    @Test
    public void dispatch_several_commands() throws InvocationTargetException {
        testDispatchCommand(createProject(ID));
        testDispatchCommand(addTask(ID));
        testDispatchCommand(startProject(ID));
    }

<<<<<<< HEAD
    private List<Event> testDispatchCommand(Message command) throws InvocationTargetException {
        final List<Event> events = processManager.dispatchCommand(command, COMMAND_CONTEXT);
        assertEquals(command, processManager.getState());
        return events;
=======
    private List<EventRecord> testDispatchCommand(Message command) throws InvocationTargetException {
        final List<EventRecord> records = pm.dispatchCommand(command, COMMAND_CONTEXT);
        assertEquals(toAny(command), pm.getState());
        return records;
>>>>>>> 587b1ae6
    }

    @Test
    public void dispatch_command_and_return_events() throws InvocationTargetException {
        final List<Event> events = testDispatchCommand(createProject(ID));

        assertEquals(1, events.size());
        final Event event = events.get(0);
        assertNotNull(event);
        final ProjectCreated message = fromAny(event.getMessage());
        assertEquals(ID, message.getProjectId());
    }

    @Test
    public void dispatch_command_and_return_empty_event_list_if_handler_is_void() throws InvocationTargetException {
        final List<Event> events = testDispatchCommand(startProject(ID));
        assertTrue(events.isEmpty());
    }

    @Test(expected = IllegalStateException.class)
    public void throw_exception_if_dispatch_unknown_command() throws InvocationTargetException {
        final Int32Value unknownCommand = Int32Value.getDefaultInstance();
        pm.dispatchCommand(unknownCommand, COMMAND_CONTEXT);
    }

    @Test(expected = IllegalStateException.class)
    public void throw_exception_if_dispatch_unknown_event() throws InvocationTargetException {
        final StringValue unknownEvent = StringValue.getDefaultInstance();
        pm.dispatchEvent(unknownEvent, EVENT_CONTEXT);
    }

    @Test
    public void return_handled_command_classes() {
        final Set<Class<? extends Message>> classes = ProcessManager.getHandledCommandClasses(TestProcessManager.class);
        assertEquals(3, classes.size());
        assertTrue(classes.contains(CreateProject.class));
        assertTrue(classes.contains(AddTask.class));
        assertTrue(classes.contains(StartProject.class));
    }

    @Test
    public void return_handled_event_classes() {
        final Set<Class<? extends Message>> classes = ProcessManager.getHandledEventClasses(TestProcessManager.class);
        assertEquals(3, classes.size());
        assertTrue(classes.contains(ProjectCreated.class));
        assertTrue(classes.contains(TaskAdded.class));
        assertTrue(classes.contains(ProjectStarted.class));
    }

    public static class TestProcessManager extends ProcessManager<ProjectId, Any> {

        public TestProcessManager(ProjectId id) {
            super(id);
        }

        @Override
        @SuppressWarnings("RefusedBequest")
        protected Any getDefaultState() {
            return Any.getDefaultInstance();
        }

        @Subscribe
        public void on(ProjectCreated event, EventContext ignored) {
            incrementState(toAny(event));
        }

        @Subscribe
        public void on(TaskAdded event, EventContext ignored) {
            incrementState(toAny(event));
        }

        @Subscribe
        public void on(ProjectStarted event, EventContext ignored) {
            incrementState(toAny(event));
        }

        @Assign
        public ProjectCreated handleCommand(CreateProject command, CommandContext ignored) {
            incrementState(toAny(command));
            return projectCreatedEvent(command.getProjectId());
        }

        @Assign
        public TaskAdded handleCommand(AddTask command, CommandContext ignored) {
            incrementState(toAny(command));
            return taskAddedEvent(command.getProjectId());
        }

        @Assign
        public void handleCommand(StartProject command, CommandContext ignored) {
            incrementState(toAny(command));
        }
    }
}<|MERGE_RESOLUTION|>--- conflicted
+++ resolved
@@ -57,8 +57,12 @@
     private static final EventContext EVENT_CONTEXT = EventContext.getDefaultInstance();
     private static final CommandContext COMMAND_CONTEXT = CommandContext.getDefaultInstance();
 
-    private final TestProcessManager pm = new TestProcessManager(ID);
-
+    private TestProcessManager processManager;
+
+    @Before
+    public void setUp() {
+        processManager = new TestProcessManager(ID);
+    }
 
     @Test
     public void have_default_state_initially() throws InvocationTargetException {
@@ -94,17 +98,14 @@
         testDispatchCommand(startProject(ID));
     }
 
-<<<<<<< HEAD
+    private List<EventRecord> testDispatchCommand(Message command) throws InvocationTargetException {
+        final List<EventRecord> records = pm.dispatchCommand(command, COMMAND_CONTEXT);
+        assertEquals(toAny(command), pm.getState());
+        return records;
     private List<Event> testDispatchCommand(Message command) throws InvocationTargetException {
         final List<Event> events = processManager.dispatchCommand(command, COMMAND_CONTEXT);
         assertEquals(command, processManager.getState());
         return events;
-=======
-    private List<EventRecord> testDispatchCommand(Message command) throws InvocationTargetException {
-        final List<EventRecord> records = pm.dispatchCommand(command, COMMAND_CONTEXT);
-        assertEquals(toAny(command), pm.getState());
-        return records;
->>>>>>> 587b1ae6
     }
 
     @Test
@@ -127,13 +128,13 @@
     @Test(expected = IllegalStateException.class)
     public void throw_exception_if_dispatch_unknown_command() throws InvocationTargetException {
         final Int32Value unknownCommand = Int32Value.getDefaultInstance();
-        pm.dispatchCommand(unknownCommand, COMMAND_CONTEXT);
+        processManager.dispatchCommand(unknownCommand, COMMAND_CONTEXT);
     }
 
     @Test(expected = IllegalStateException.class)
     public void throw_exception_if_dispatch_unknown_event() throws InvocationTargetException {
         final StringValue unknownEvent = StringValue.getDefaultInstance();
-        pm.dispatchEvent(unknownEvent, EVENT_CONTEXT);
+        processManager.dispatchEvent(unknownEvent, EVENT_CONTEXT);
     }
 
     @Test
