--- conflicted
+++ resolved
@@ -50,9 +50,9 @@
 import io.spine.test.aggregate.command.CreateProject;
 import io.spine.test.aggregate.command.ImportEvents;
 import io.spine.test.aggregate.command.StartProject;
-import io.spine.test.aggregate.event.AggProjectCreated;
-import io.spine.test.aggregate.event.AggProjectStarted;
-import io.spine.test.aggregate.event.AggTaskAdded;
+import io.spine.test.aggregate.event.ProjectCreated;
+import io.spine.test.aggregate.event.ProjectStarted;
+import io.spine.test.aggregate.event.TaskAdded;
 import io.spine.test.aggregate.user.User;
 import io.spine.time.Time;
 import io.spine.validate.ConstraintViolation;
@@ -360,7 +360,7 @@
         final List<Event> events = aggregate.getUncommittedEvents();
 
         assertContains(eventsToClasses(events),
-                       AggProjectCreated.class, AggTaskAdded.class, AggProjectStarted.class);
+                       ProjectCreated.class, TaskAdded.class, ProjectStarted.class);
     }
 
     @Test
@@ -379,7 +379,7 @@
         final List<Event> events = aggregate.commitEvents();
 
         assertContains(eventsToClasses(events),
-                       AggProjectCreated.class, AggTaskAdded.class, AggProjectStarted.class);
+                       ProjectCreated.class, TaskAdded.class, ProjectStarted.class);
     }
 
     @Test
@@ -441,120 +441,6 @@
         assertTrue(aggregate.isTaskAddedEventApplied);
     }
 
-<<<<<<< HEAD
-    @SuppressWarnings("unused")
-    private static class TestAggregate
-            extends Aggregate<ProjectId, Project, ProjectVBuilder> {
-
-        private boolean isCreateProjectCommandHandled = false;
-        private boolean isAddTaskCommandHandled = false;
-        private boolean isStartProjectCommandHandled = false;
-
-        private boolean isProjectCreatedEventApplied = false;
-        private boolean isTaskAddedEventApplied = false;
-        private boolean isProjectStartedEventApplied = false;
-
-        protected TestAggregate(ProjectId id) {
-            super(id);
-        }
-
-        /**
-         * Overrides to expose the method to the text.
-         */
-        @VisibleForTesting
-        @Override
-        protected void init() {
-            super.init();
-        }
-
-        @Assign
-        AggProjectCreated handle(CreateProject cmd, CommandContext ctx) {
-            isCreateProjectCommandHandled = true;
-            final AggProjectCreated event = projectCreated(cmd.getProjectId(),
-                                                                           cmd.getName());
-            return event;
-        }
-
-        @Assign
-        AggTaskAdded handle(AddTask cmd, CommandContext ctx) {
-            isAddTaskCommandHandled = true;
-            final AggTaskAdded event = taskAdded(cmd.getProjectId());
-            return event.toBuilder()
-                        .setTask(cmd.getTask())
-                        .build();
-        }
-
-        @Assign
-        List<AggProjectStarted> handle(StartProject cmd, CommandContext ctx) {
-            isStartProjectCommandHandled = true;
-            final AggProjectStarted message = projectStarted(cmd.getProjectId());
-            return newArrayList(message);
-        }
-
-        @Assign
-        List<Event> handle(ImportEvents command, CommandContext ctx) {
-            return command.getEventList();
-        }
-
-        @Apply
-        private void event(AggProjectCreated event) {
-            getBuilder()
-                    .setId(event.getProjectId())
-                    .setStatus(Status.CREATED);
-
-            isProjectCreatedEventApplied = true;
-        }
-
-        @Apply
-        private void event(AggTaskAdded event) {
-            isTaskAddedEventApplied = true;
-            getBuilder().addTask(event.getTask());
-        }
-
-        @Apply
-        private void event(AggProjectStarted event) {
-            getBuilder()
-                    .setId(event.getProjectId())
-                    .setStatus(Status.STARTED);
-
-            isProjectStartedEventApplied = true;
-        }
-
-        private void dispatchCommands(Command... commands) {
-            for (Command cmd : commands) {
-                final Message commandMessage = Commands.getMessage(cmd);
-                dispatch(this, env(commandMessage));
-            }
-        }
-    }
-
-    /** Class only for test cases: exception if missing command handler or missing event applier. */
-    private static class TestAggregateForCaseMissingHandlerOrApplier
-            extends Aggregate<ProjectId, Project, ProjectVBuilder> {
-
-        private boolean isCreateProjectCommandHandled = false;
-
-        public TestAggregateForCaseMissingHandlerOrApplier(ProjectId id) {
-            super(id);
-        }
-
-        /** There is no event applier for ProjectCreated event (intentionally). */
-        @Assign
-        AggProjectCreated handle(CreateProject cmd, CommandContext ctx) {
-            isCreateProjectCommandHandled = true;
-            return projectCreated(cmd.getProjectId(), cmd.getName());
-        }
-    }
-
-    private static class TestAggregateWithIdInteger
-            extends Aggregate<Integer, Project, ProjectVBuilder> {
-        private TestAggregateWithIdInteger(Integer id) {
-            super(id);
-        }
-    }
-
-=======
->>>>>>> 098fd86f
     @Test
     public void increment_version_when_applying_state_changing_event() {
         final int version = aggregate.getVersion()
@@ -588,44 +474,6 @@
         }
     }
 
-<<<<<<< HEAD
-    /** The class to check raising and catching exceptions. */
-    @SuppressWarnings("unused")
-    private static class FaultyAggregate
-            extends Aggregate<ProjectId, Project, ProjectVBuilder> {
-
-        private static final String BROKEN_HANDLER = "broken_handler";
-        private static final String BROKEN_APPLIER = "broken_applier";
-
-        private final boolean brokenHandler;
-        private final boolean brokenApplier;
-
-        private FaultyAggregate(ProjectId id, boolean brokenHandler, boolean brokenApplier) {
-            super(id);
-            this.brokenHandler = brokenHandler;
-            this.brokenApplier = brokenApplier;
-        }
-
-        @Assign
-        AggProjectCreated handle(CreateProject cmd, CommandContext ctx) {
-            if (brokenHandler) {
-                throw new IllegalStateException(BROKEN_HANDLER);
-            }
-            return projectCreated(cmd.getProjectId(), cmd.getName());
-        }
-
-        @Apply
-        private void event(AggProjectCreated event) {
-            if (brokenApplier) {
-                throw new IllegalStateException(BROKEN_APPLIER);
-            }
-
-            getBuilder().setStatus(Status.CREATED);
-        }
-    }
-
-=======
->>>>>>> 098fd86f
     @Test
     public void propagate_RuntimeException_when_handler_throws() {
         final FaultyAggregate faultyAggregate = new FaultyAggregate(ID, true, false);
