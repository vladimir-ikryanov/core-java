--- conflicted
+++ resolved
@@ -117,12 +117,7 @@
      * <p>Without the {@code try ... catch} block around lines 11-13 the stack trace following a test failure
      * would look a little like:
      *
-<<<<<<< HEAD
      * <p><pre>
-=======
-     * <p>
-     * <pre>
->>>>>>> 288ffc35
      * java.lang.AssertionError: ...
      *  at TestFoo.assertFoo(TestFoo.java:11)
      *  at TestFoo.testFoo(TestFoo.java:5)
@@ -133,7 +128,6 @@
      *  ...
      * </pre>
      *
-<<<<<<< HEAD
      * <p>Note that the source of the error isn't readily apparent as the first line in the stack trace
      * is the code within the custom assert. If we were debugging the failure we would be more interested
      * in the second line of the stack trace which shows us where in our tests the assert failed.
@@ -142,19 +136,6 @@
      * following:
      *
      * <p><pre>
-=======
-     * <p>
-     * Note that the source of the error isn't readily apparent as the first line in the stack trace
-     * is the code within the custom assert. If we were debugging the failure we would be more interested
-     * in the second line of the stack trace which shows us where in our tests the assert failed.
-     *
-     * <p>
-     * With the {@code try ... catch} block around lines 11-13 the stack trace would look like the
-     * following:
-     *
-     * <p>
-     * <pre>
->>>>>>> 288ffc35
      * java.lang.AssertionError: ...
      *  at TestFoo.testFoo(TestFoo.java:5)
      *  at sun.reflect.NativeMethodAccessorImpl.invoke0(Native Method)
@@ -163,13 +144,8 @@
      *  at java.lang.reflect.Method.invoke(Method.java:324)
      *  ...
      * </pre>
-     *
-<<<<<<< HEAD
-     * <p>Here the source of the error is more visible as we can instantly see that the testFoo test is
-=======
      * <p>
      * Here the source of the error is more visible as we can instantly see that the testFoo test is
->>>>>>> 288ffc35
      * failing at line 5.
      *
      * @param e           The exception to mangle.
