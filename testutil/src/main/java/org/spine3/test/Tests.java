--- conflicted
+++ resolved
@@ -26,15 +26,13 @@
 import com.google.protobuf.Message;
 import com.google.protobuf.StringValue;
 import io.grpc.stub.StreamObserver;
+import org.spine3.base.Identifiers;
 import org.spine3.base.Response;
 import org.spine3.base.Version;
 import org.spine3.base.Versions;
 import org.spine3.protobuf.Timestamps2;
 import org.spine3.protobuf.Values;
-<<<<<<< HEAD
-=======
 import org.spine3.server.entity.LifecycleFlags;
->>>>>>> 0bc32e03
 import org.spine3.users.TenantId;
 import org.spine3.users.UserId;
 
@@ -211,16 +209,6 @@
     }
 
     /**
-     * Generates a new UUID-based {@code TenantId}.
-     */
-    public static TenantId newTenantUuid() {
-        final TenantId result = TenantId.newBuilder()
-                                        .setValue(Identifiers.newUuid())
-                                        .build();
-        return result;
-    }
-
-    /**
      * Asserts that the passed message has a field that matches the passed field mask.
      *
      * @throws AssertionError if the check fails
