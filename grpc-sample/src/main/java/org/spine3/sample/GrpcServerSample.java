package org.spine3.sample;/*
 * Copyright 2015, TeamDev Ltd. All rights reserved.
 *
 * Redistribution and use in source and/or binary forms, with or without
 * modification, must retain the above copyright notice and the following
 * disclaimer.
 *
 * THIS SOFTWARE IS PROVIDED BY THE COPYRIGHT HOLDERS AND CONTRIBUTORS
 * "AS IS" AND ANY EXPRESS OR IMPLIED WARRANTIES, INCLUDING, BUT NOT
 * LIMITED TO, THE IMPLIED WARRANTIES OF MERCHANTABILITY AND FITNESS FOR
 * A PARTICULAR PURPOSE ARE DISCLAIMED. IN NO EVENT SHALL THE COPYRIGHT
 * OWNER OR CONTRIBUTORS BE LIABLE FOR ANY DIRECT, INDIRECT, INCIDENTAL,
 * SPECIAL, EXEMPLARY, OR CONSEQUENTIAL DAMAGES (INCLUDING, BUT NOT
 * LIMITED TO, PROCUREMENT OF SUBSTITUTE GOODS OR SERVICES; LOSS OF USE,
 * DATA, OR PROFITS; OR BUSINESS INTERRUPTION) HOWEVER CAUSED AND ON ANY
 * THEORY OF LIABILITY, WHETHER IN CONTRACT, STRICT LIABILITY, OR TORT
 * (INCLUDING NEGLIGENCE OR OTHERWISE) ARISING IN ANY WAY OUT OF THE USE
 * OF THIS SOFTWARE, EVEN IF ADVISED OF THE POSSIBILITY OF SUCH DAMAGE.
 */

import com.google.appengine.tools.development.testing.LocalDatastoreServiceTestConfig;
import com.google.appengine.tools.development.testing.LocalServiceTestHelper;
import org.slf4j.Logger;
import org.slf4j.LoggerFactory;
<<<<<<< HEAD
=======
import org.spine3.base.CommandRequest;
import org.spine3.server.Engine;
import org.spine3.server.storage.datastore.DatastoreStorageFactory;

import java.util.List;

import static org.spine3.sample.BaseSample.*;
>>>>>>> 97bf12be

/**
 * Simple Spine framework example. Uses server implementation, but invokes requests on it manually.
 *
 * @author Mikhail Melnik
 * @author Mikhail Mikhaylov
 */
@SuppressWarnings("UtilityClass")
public class GrpcServerSample {

    private static final LocalServiceTestHelper helper = new LocalServiceTestHelper(new LocalDatastoreServiceTestConfig());

    public static void main(String[] args) {

        // TODO:2015-10-14:alexander.litus: ???
        // as we don't start server, we have to manually setup DataStore helper
        /*helper.setUp();

        setUpEnvironment(STORAGE_FACTORY);

        // Generate test requests
        List<CommandRequest> requests = generateRequests();

        // Process requests
        for (CommandRequest request : requests) {
            Engine.getInstance().process(request);
        }

        log().info(SUCCESS_MESSAGE);

        tearDownEnvironment(STORAGE_FACTORY);*/

        helper.tearDown();
    }

    private GrpcServerSample() {
    }

    private enum LogSingleton {
        INSTANCE;

        @SuppressWarnings("NonSerializableFieldInSerializableClass")
        private final Logger value = LoggerFactory.getLogger(GrpcServerSample.class);
    }

    private static Logger log() {
        return LogSingleton.INSTANCE.value;
    }
}<|MERGE_RESOLUTION|>--- conflicted
+++ resolved
@@ -22,16 +22,6 @@
 import com.google.appengine.tools.development.testing.LocalServiceTestHelper;
 import org.slf4j.Logger;
 import org.slf4j.LoggerFactory;
-<<<<<<< HEAD
-=======
-import org.spine3.base.CommandRequest;
-import org.spine3.server.Engine;
-import org.spine3.server.storage.datastore.DatastoreStorageFactory;
-
-import java.util.List;
-
-import static org.spine3.sample.BaseSample.*;
->>>>>>> 97bf12be
 
 /**
  * Simple Spine framework example. Uses server implementation, but invokes requests on it manually.
@@ -46,7 +36,7 @@
 
     public static void main(String[] args) {
 
-        // TODO:2015-10-14:alexander.litus: ???
+        // TODO:2015-10-14:alexander.litus: impl
         // as we don't start server, we have to manually setup DataStore helper
         /*helper.setUp();
 
