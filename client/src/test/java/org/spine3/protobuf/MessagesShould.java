/*
 * Copyright 2017, TeamDev Ltd. All rights reserved.
 *
 * Redistribution and use in source and/or binary forms, with or without
 * modification, must retain the above copyright notice and the following
 * disclaimer.
 *
 * THIS SOFTWARE IS PROVIDED BY THE COPYRIGHT HOLDERS AND CONTRIBUTORS
 * "AS IS" AND ANY EXPRESS OR IMPLIED WARRANTIES, INCLUDING, BUT NOT
 * LIMITED TO, THE IMPLIED WARRANTIES OF MERCHANTABILITY AND FITNESS FOR
 * A PARTICULAR PURPOSE ARE DISCLAIMED. IN NO EVENT SHALL THE COPYRIGHT
 * OWNER OR CONTRIBUTORS BE LIABLE FOR ANY DIRECT, INDIRECT, INCIDENTAL,
 * SPECIAL, EXEMPLARY, OR CONSEQUENTIAL DAMAGES (INCLUDING, BUT NOT
 * LIMITED TO, PROCUREMENT OF SUBSTITUTE GOODS OR SERVICES; LOSS OF USE,
 * DATA, OR PROFITS; OR BUSINESS INTERRUPTION) HOWEVER CAUSED AND ON ANY
 * THEORY OF LIABILITY, WHETHER IN CONTRACT, STRICT LIABILITY, OR TORT
 * (INCLUDING NEGLIGENCE OR OTHERWISE) ARISING IN ANY WAY OUT OF THE USE
 * OF THIS SOFTWARE, EVEN IF ADVISED OF THE POSSIBILITY OF SUCH DAMAGE.
 */
package org.spine3.protobuf;

<<<<<<< HEAD
import com.google.protobuf.Any;
import com.google.protobuf.Timestamp;
import org.junit.Test;

import static org.junit.Assert.assertEquals;
import static org.junit.Assert.assertSame;
import static org.spine3.protobuf.AnyPacker.unpack;
import static org.spine3.protobuf.Values.newStringValue;
=======
import com.google.common.testing.NullPointerTester;
import com.google.protobuf.Message;
import org.junit.Test;
import org.spine3.test.Tests;
import org.spine3.users.UserId;

import static org.junit.Assert.assertEquals;
import static org.junit.Assert.assertFalse;
import static org.junit.Assert.assertNotNull;
import static org.junit.Assert.assertTrue;
import static org.spine3.protobuf.Messages.builderFor;
import static org.spine3.protobuf.Messages.isMessage;
>>>>>>> d589dcdb
import static org.spine3.test.Tests.assertHasPrivateParameterlessCtor;

public class MessagesShould {

    @Test
    public void have_private_utility_ctor() {
        assertHasPrivateParameterlessCtor(Messages.class);
    }

    @Test
    public void return_the_same_any_from_toAny() {
        final Any any = Any.pack(newStringValue(getClass().getSimpleName()));
        assertSame(any, Messages.toAny(any));
    }
    
    @Test
    public void pack_to_Any() {
        final Timestamp timestamp = Timestamps2.getCurrentTime();
        assertEquals(timestamp, unpack(Messages.toAny(timestamp)));
    }

    @Test
    public void return_builder_for_the_message() {
        final Message.Builder messageBuilder = builderFor(UserId.class);
        assertNotNull(messageBuilder);
        assertEquals(UserId.class, messageBuilder.build().getClass());
    }

    @Test(expected = IllegalArgumentException.class)
    public void throw_exception_when_try_to_get_builder_for_not_the_generated_message() {
        builderFor(Message.class);
    }

    @Test
    public void return_true_when_message_is_checked(){
        assertTrue(isMessage(UserId.class));
    }

    @Test
    public void return_false_when_not_message_is_checked(){
        assertFalse(isMessage(getClass()));
    }

    @Test
    public void pass_the_null_tolerance_check() {
        final NullPointerTester tester = new NullPointerTester();
        tester.testStaticMethods(Messages.class, NullPointerTester.Visibility.PACKAGE);
    }
}<|MERGE_RESOLUTION|>--- conflicted
+++ resolved
@@ -19,16 +19,8 @@
  */
 package org.spine3.protobuf;
 
-<<<<<<< HEAD
 import com.google.protobuf.Any;
 import com.google.protobuf.Timestamp;
-import org.junit.Test;
-
-import static org.junit.Assert.assertEquals;
-import static org.junit.Assert.assertSame;
-import static org.spine3.protobuf.AnyPacker.unpack;
-import static org.spine3.protobuf.Values.newStringValue;
-=======
 import com.google.common.testing.NullPointerTester;
 import com.google.protobuf.Message;
 import org.junit.Test;
@@ -36,12 +28,15 @@
 import org.spine3.users.UserId;
 
 import static org.junit.Assert.assertEquals;
+import static org.junit.Assert.assertSame;
+import static org.spine3.protobuf.AnyPacker.unpack;
+import static org.spine3.protobuf.Values.newStringValue;
+import static org.junit.Assert.assertEquals;
 import static org.junit.Assert.assertFalse;
 import static org.junit.Assert.assertNotNull;
 import static org.junit.Assert.assertTrue;
 import static org.spine3.protobuf.Messages.builderFor;
 import static org.spine3.protobuf.Messages.isMessage;
->>>>>>> d589dcdb
 import static org.spine3.test.Tests.assertHasPrivateParameterlessCtor;
 
 public class MessagesShould {
@@ -56,7 +51,7 @@
         final Any any = Any.pack(newStringValue(getClass().getSimpleName()));
         assertSame(any, Messages.toAny(any));
     }
-    
+
     @Test
     public void pack_to_Any() {
         final Timestamp timestamp = Timestamps2.getCurrentTime();
