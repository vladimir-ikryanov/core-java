--- conflicted
+++ resolved
@@ -33,7 +33,6 @@
 import org.junit.Test;
 import org.spine3.protobuf.AnyPacker;
 import org.spine3.protobuf.Durations2;
-import org.spine3.protobuf.Timestamps2;
 import org.spine3.test.TestCommandFactory;
 import org.spine3.test.Tests;
 import org.spine3.test.commands.TestCommand;
@@ -57,6 +56,7 @@
 import static org.spine3.base.Identifiers.idToString;
 import static org.spine3.base.Identifiers.newUuid;
 import static org.spine3.protobuf.Durations2.seconds;
+import static org.spine3.protobuf.Timestamps2.getCurrentTime;
 import static org.spine3.protobuf.Values.newStringValue;
 import static org.spine3.test.Tests.assertHasPrivateParameterlessCtor;
 import static org.spine3.test.Tests.newTenantUuid;
@@ -80,12 +80,6 @@
     }
 
     @Test
-<<<<<<< HEAD
-    public void sort() {
-        final Command cmd1 = commandFactory.createCommand(StringValue.getDefaultInstance(), minutesAgo(1));
-        final Command cmd2 = commandFactory.createCommand(Int64Value.getDefaultInstance(), secondsAgo(30));
-        final Command cmd3 = commandFactory.createCommand(BoolValue.getDefaultInstance(), secondsAgo(5));
-=======
     public void sort_commands_by_timestamp() {
         final Command cmd1 = commandFactory.createCommand(StringValue.getDefaultInstance(),
                                                           minutesAgo(1));
@@ -93,7 +87,6 @@
                                                           secondsAgo(30));
         final Command cmd3 = commandFactory.createCommand(BoolValue.getDefaultInstance(),
                                                           secondsAgo(5));
->>>>>>> 0bc32e03
         final List<Command> sortedCommands = newArrayList(cmd1, cmd2, cmd3);
         final List<Command> commandsToSort = newArrayList(cmd3, cmd1, cmd2);
         assertFalse(sortedCommands.equals(commandsToSort));
@@ -114,7 +107,7 @@
                                                             userId,
                                                             zoneOffset,
                                                             targetVersion);
-        
+
         assertEquals(tenantId, commandContext.getTenantId());
         assertEquals(userId, commandContext.getActor());
         assertEquals(zoneOffset, commandContext.getZoneOffset());
@@ -144,7 +137,7 @@
     public void pass_null_tolerance_test() {
         new NullPointerTester()
                 .setDefault(FileDescriptor.class, DEFAULT_FILE_DESCRIPTOR)
-                .setDefault(Timestamp.class, Timestamps2.getCurrentTime())
+                .setDefault(Timestamp.class, getCurrentTime())
                 .setDefault(Duration.class, Durations2.ZERO)
                 .setDefault(Command.class,
                             commandFactory.createCommand(StringValue.getDefaultInstance(),
@@ -217,21 +210,12 @@
         final Command command5 = commandFactory.createCommand(BoolValue.getDefaultInstance(),
                                                               secondsAgo(5));
 
-<<<<<<< HEAD
         final ImmutableList<Command> commands =
                 ImmutableList.of(command1, command2, command3, command4, command5);
         final Iterable<Command> filter = Iterables.filter(
                 commands,
                 Commands.wereWithinPeriod(minutesAgo(3), secondsAgo(10))
         );
-=======
-        final ImmutableList<Command> commands = ImmutableList.of(command1, command2, command3,
-                                                                 command4, command5);
-        final Iterable<Command> filter = Iterables.filter(commands,
-                                                          Commands.wereWithinPeriod(minutesAgo(3),
-                                                                                    secondsAgo(
-                                                                                            10)));
->>>>>>> 0bc32e03
 
         assertEquals(3, FluentIterable.from(filter)
                                       .size());
@@ -276,34 +260,6 @@
 
         Commands.isScheduled(cmd);
     }
-<<<<<<< HEAD
-=======
-
-    @Test
-    public void update_schedule_options() {
-        final Command cmd = commandFactory.createCommand(stringValue);
-        final Timestamp schedulingTime = getCurrentTime();
-        final Duration delay = Durations2.fromMinutes(5);
-
-        final Command cmdUpdated = Commands.setSchedule(cmd, delay, schedulingTime);
-
-        final CommandContext.Schedule schedule = cmdUpdated.getContext()
-                                                           .getSchedule();
-        assertEquals(delay, schedule.getDelay());
-        assertEquals(schedulingTime, schedule.getSchedulingTime());
-    }
-
-    @Test
-    public void update_scheduling_time() {
-        final Command cmd = commandFactory.createCommand(stringValue);
-        final Timestamp schedulingTime = getCurrentTime();
-
-        final Command cmdUpdated = Commands.setSchedulingTime(cmd, schedulingTime);
-
-        assertEquals(schedulingTime, cmdUpdated.getContext()
-                                               .getSchedule()
-                                               .getSchedulingTime());
-    }
 
     @Test
     public void provide_stringifier_for_CommandId() {
@@ -313,5 +269,4 @@
         final CommandId convertedBack = Stringifiers.fromString(str, CommandId.class);
         assertEquals(id, convertedBack);
     }
->>>>>>> 0bc32e03
 }