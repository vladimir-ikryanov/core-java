--- conflicted
+++ resolved
@@ -26,17 +26,14 @@
 import com.google.common.testing.NullPointerTester;
 import com.google.protobuf.Any;
 import com.google.protobuf.BoolValue;
+import com.google.protobuf.Duration;
 import com.google.protobuf.Int64Value;
 import com.google.protobuf.StringValue;
+import com.google.protobuf.Timestamp;
 import org.junit.Test;
 import org.spine3.protobuf.AnyPacker;
-<<<<<<< HEAD
-import org.spine3.protobuf.Timestamps;
-import org.spine3.test.NullToleranceTest;
-=======
 import org.spine3.protobuf.Durations2;
 import org.spine3.protobuf.Timestamps2;
->>>>>>> 06696961
 import org.spine3.test.TestCommandFactory;
 import org.spine3.test.Tests;
 import org.spine3.test.commands.TestCommand;
@@ -58,14 +55,8 @@
 import static org.spine3.base.Commands.sameActorAndTenant;
 import static org.spine3.base.Identifiers.newUuid;
 import static org.spine3.base.Stringifiers.idToString;
-<<<<<<< HEAD
-import static org.spine3.protobuf.Durations.seconds;
-import static org.spine3.protobuf.Timestamps.minutesAgo;
-import static org.spine3.protobuf.Timestamps.secondsAgo;
-=======
 import static org.spine3.protobuf.Durations2.seconds;
 import static org.spine3.protobuf.Timestamps2.getCurrentTime;
->>>>>>> 06696961
 import static org.spine3.protobuf.Values.newStringValue;
 import static org.spine3.test.Tests.assertHasPrivateParameterlessCtor;
 import static org.spine3.test.Tests.newUserUuid;
@@ -73,10 +64,6 @@
 import static org.spine3.test.TimeTests.Past.secondsAgo;
 import static org.spine3.testdata.TestCommandContextFactory.createCommandContext;
 
-<<<<<<< HEAD
-@SuppressWarnings("MagicNumber")
-=======
->>>>>>> 06696961
 public class CommandsShould {
 
     private static final FileDescriptor DEFAULT_FILE_DESCRIPTOR = Any.getDescriptor()
@@ -251,8 +238,6 @@
 
         Commands.isScheduled(cmd);
     }
-<<<<<<< HEAD
-=======
 
     @Test
     public void update_schedule_options() {
@@ -279,5 +264,4 @@
                                                .getSchedule()
                                                .getSchedulingTime());
     }
->>>>>>> 06696961
 }