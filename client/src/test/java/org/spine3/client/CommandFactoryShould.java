/*
 * Copyright 2017, TeamDev Ltd. All rights reserved.
 *
 * Redistribution and use in source and/or binary forms, with or without
 * modification, must retain the above copyright notice and the following
 * disclaimer.
 *
 * THIS SOFTWARE IS PROVIDED BY THE COPYRIGHT HOLDERS AND CONTRIBUTORS
 * "AS IS" AND ANY EXPRESS OR IMPLIED WARRANTIES, INCLUDING, BUT NOT
 * LIMITED TO, THE IMPLIED WARRANTIES OF MERCHANTABILITY AND FITNESS FOR
 * A PARTICULAR PURPOSE ARE DISCLAIMED. IN NO EVENT SHALL THE COPYRIGHT
 * OWNER OR CONTRIBUTORS BE LIABLE FOR ANY DIRECT, INDIRECT, INCIDENTAL,
 * SPECIAL, EXEMPLARY, OR CONSEQUENTIAL DAMAGES (INCLUDING, BUT NOT
 * LIMITED TO, PROCUREMENT OF SUBSTITUTE GOODS OR SERVICES; LOSS OF USE,
 * DATA, OR PROFITS; OR BUSINESS INTERRUPTION) HOWEVER CAUSED AND ON ANY
 * THEORY OF LIABILITY, WHETHER IN CONTRACT, STRICT LIABILITY, OR TORT
 * (INCLUDING NEGLIGENCE OR OTHERWISE) ARISING IN ANY WAY OUT OF THE USE
 * OF THIS SOFTWARE, EVEN IF ADVISED OF THE POSSIBILITY OF SUCH DAMAGE.
 */

package org.spine3.client;

import com.google.protobuf.StringValue;
import com.google.protobuf.Timestamp;
import org.junit.Before;
import org.junit.Test;
import org.spine3.base.Command;
import org.spine3.protobuf.Timestamps2;
import org.spine3.test.TimeTests;
import org.spine3.time.ZoneOffset;
import org.spine3.time.ZoneOffsets;
import org.spine3.users.TenantId;
import org.spine3.users.UserId;

import static org.junit.Assert.assertEquals;
import static org.junit.Assert.assertNotEquals;
import static org.junit.Assert.assertNotNull;
import static org.junit.Assert.assertNull;
import static org.junit.Assert.assertTrue;
import static org.spine3.base.Identifiers.newUuid;
import static org.spine3.test.Tests.newUserId;

@SuppressWarnings("InstanceMethodNamingConvention")
public class CommandFactoryShould {

    private final UserId actor = newUserId(newUuid());
    private final ZoneOffset zoneOffset = ZoneOffsets.UTC;

    private CommandFactory commandFactory;

    @Before
    public void setUp() {
        commandFactory = CommandFactory.newBuilder()
                                       .setActor(actor)
                                       .setZoneOffset(zoneOffset)
                                       .build();
    }

    @Test(expected = NullPointerException.class)
    public void require_actor_in_Builder() {
        CommandFactory.newBuilder()
                      .setZoneOffset(zoneOffset)
                      .build();
    }

    @Test
    public void return_set_values_in_Builder() {
        final CommandFactory.Builder builder = CommandFactory.newBuilder()
                                                             .setActor(actor)
                                                             .setZoneOffset(zoneOffset);
        assertNotNull(builder.getActor());
        assertNotNull(builder.getZoneOffset());
        assertNull(builder.getTenantId());
    }

    @Test
    public void create_instance_by_user() {
        final int currentOffset = ZoneOffsets.getDefault()
                                             .getAmountSeconds();
        final CommandFactory comFactory = CommandFactory.newBuilder()
                                                        .setActor(actor)
                                                        .build();

        assertEquals(actor, comFactory.getActor());
        assertEquals(currentOffset, comFactory.getZoneOffset().getAmountSeconds());
    }

    @Test
    public void create_instance_by_user_and_timezone() {
        assertEquals(actor, commandFactory.getActor());
        assertEquals(zoneOffset, commandFactory.getZoneOffset());
    }

    @Test
    public void be_single_tenant_by_default() {
        assertNull(commandFactory.getTenantId());
    }

    @Test
    public void support_moving_between_timezones() {
        final CommandFactory factoryInAnotherTimezone = commandFactory.switchTimezone(ZoneOffsets.ofHours(-8));
        assertNotEquals(commandFactory.getZoneOffset(), factoryInAnotherTimezone.getZoneOffset());
    }

    @Test
    public void create_new_instances_with_current_time() {
        // We are creating a range of +/- second between the call to make sure the timestamp would fit
        // into this range. The purpose of this test is to make sure it works with this precision
        // and to add coverage.
<<<<<<< HEAD
        final Timestamp beforeCall = Timestamps.secondsAgo(1);
        final Command command = commandFactory.createCommand(StringValue.getDefaultInstance());
        final Timestamp afterCall = Timestamps.secondsFromNow(1);
=======
        final Timestamp beforeCall = TimeTests.Past.secondsAgo(1);
        final Command command = commandFactory.create(StringValue.getDefaultInstance());
        final Timestamp afterCall = TimeTests.Future.secondsFromNow(1);
>>>>>>> bfec74e4

        assertTrue(Timestamps2.isBetween(command.getContext().getTimestamp(), beforeCall, afterCall));
    }

    @Test
    public void create_new_instance_with_entity_version() {
        final Command command = commandFactory.createCommand(StringValue.getDefaultInstance(), 2);

        assertEquals(2, command.getContext().getTargetVersion());
    }

    @Test
    public void set_tenant_ID_in_commands_when_created_with_tenant_ID() {
        final TenantId tenantId = TenantId.newBuilder()
                                          .setValue(getClass().getSimpleName())
                                          .build();
        final CommandFactory mtCommandFactory = CommandFactory.newBuilder()
                                                              .setTenantId(tenantId)
                                                              .setActor(actor)
                                                              .setZoneOffset(zoneOffset)
                                                              .build();
        final Command command = mtCommandFactory.createCommand(StringValue.getDefaultInstance());

        assertEquals(tenantId, command.getContext().getTenantId());
    }
}<|MERGE_RESOLUTION|>--- conflicted
+++ resolved
@@ -107,15 +107,9 @@
         // We are creating a range of +/- second between the call to make sure the timestamp would fit
         // into this range. The purpose of this test is to make sure it works with this precision
         // and to add coverage.
-<<<<<<< HEAD
-        final Timestamp beforeCall = Timestamps.secondsAgo(1);
+        final Timestamp beforeCall = TimeTests.Past.secondsAgo(1);
         final Command command = commandFactory.createCommand(StringValue.getDefaultInstance());
-        final Timestamp afterCall = Timestamps.secondsFromNow(1);
-=======
-        final Timestamp beforeCall = TimeTests.Past.secondsAgo(1);
-        final Command command = commandFactory.create(StringValue.getDefaultInstance());
         final Timestamp afterCall = TimeTests.Future.secondsFromNow(1);
->>>>>>> bfec74e4
 
         assertTrue(Timestamps2.isBetween(command.getContext().getTimestamp(), beforeCall, afterCall));
     }
