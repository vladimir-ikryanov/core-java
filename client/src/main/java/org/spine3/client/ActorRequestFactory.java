/*
 * Copyright 2017, TeamDev Ltd. All rights reserved.
 *
 * Redistribution and use in source and/or binary forms, with or without
 * modification, must retain the above copyright notice and the following
 * disclaimer.
 *
 * THIS SOFTWARE IS PROVIDED BY THE COPYRIGHT HOLDERS AND CONTRIBUTORS
 * "AS IS" AND ANY EXPRESS OR IMPLIED WARRANTIES, INCLUDING, BUT NOT
 * LIMITED TO, THE IMPLIED WARRANTIES OF MERCHANTABILITY AND FITNESS FOR
 * A PARTICULAR PURPOSE ARE DISCLAIMED. IN NO EVENT SHALL THE COPYRIGHT
 * OWNER OR CONTRIBUTORS BE LIABLE FOR ANY DIRECT, INDIRECT, INCIDENTAL,
 * SPECIAL, EXEMPLARY, OR CONSEQUENTIAL DAMAGES (INCLUDING, BUT NOT
 * LIMITED TO, PROCUREMENT OF SUBSTITUTE GOODS OR SERVICES; LOSS OF USE,
 * DATA, OR PROFITS; OR BUSINESS INTERRUPTION) HOWEVER CAUSED AND ON ANY
 * THEORY OF LIABILITY, WHETHER IN CONTRACT, STRICT LIABILITY, OR TORT
 * (INCLUDING NEGLIGENCE OR OTHERWISE) ARISING IN ANY WAY OUT OF THE USE
 * OF THIS SOFTWARE, EVEN IF ADVISED OF THE POSSIBILITY OF SUCH DAMAGE.
 */
package org.spine3.client;

import com.google.common.annotations.VisibleForTesting;
import com.google.common.base.Function;
import com.google.common.base.Objects;
import com.google.common.collect.ImmutableMap;
import com.google.common.collect.ImmutableSet;
import com.google.errorprone.annotations.CanIgnoreReturnValue;
import com.google.protobuf.Any;
import com.google.protobuf.FieldMask;
import com.google.protobuf.Message;
import org.spine3.annotations.Internal;
import org.spine3.base.ActorContext;
import org.spine3.base.Command;
import org.spine3.base.CommandContext;
import org.spine3.base.Commands;
<<<<<<< HEAD
import org.spine3.base.Identifiers;
import org.spine3.json.Json;
import org.spine3.protobuf.ProtoJavaMapper;
=======
>>>>>>> 789f470a
import org.spine3.time.ZoneOffset;
import org.spine3.time.ZoneOffsets;
import org.spine3.users.TenantId;
import org.spine3.users.UserId;

import javax.annotation.Nullable;
import java.util.Arrays;
import java.util.Collection;
import java.util.Map;
import java.util.Set;

import static com.google.common.base.Preconditions.checkArgument;
import static com.google.common.base.Preconditions.checkNotNull;
<<<<<<< HEAD
import static com.google.common.collect.Collections2.transform;
import static com.google.common.collect.Sets.newHashSet;
import static java.lang.String.format;
=======
>>>>>>> 789f470a
import static org.spine3.client.Queries.queryBuilderFor;
import static org.spine3.client.Targets.composeTarget;
import static org.spine3.protobuf.AnyPacker.unpack;
import static org.spine3.time.Time.getCurrentTime;

/**
 * A factory for the various requests fired from the client-side by an actor.
 *
 * @author Alex Tymchenko
 * @author Alexander Yevsyukov
 */
public class ActorRequestFactory {

    /**
     * The format of all {@linkplain QueryId query identifiers}.
     */
    private static final String QUERY_ID_FORMAT = "query-%s";

    private final UserId actor;

    /**
     * In case the zone offset is not defined, the current time zone offset value is set by default.
     */
    private final ZoneOffset zoneOffset;

    /**
     * The ID of the tenant in a multitenant application.
     *
     * <p>This field is null in a single tenant application.
     */
    @Nullable
    private final TenantId tenantId;

    protected ActorRequestFactory(Builder builder) {
        this.actor = builder.actor;
        this.zoneOffset = builder.zoneOffset;
        this.tenantId = builder.tenantId;
    }

    public static Builder newBuilder() {
        return new Builder();
    }

    public UserId getActor() {
        return actor;
    }

    public ZoneOffset getZoneOffset() {
        return zoneOffset;
    }

    @Nullable
    public TenantId getTenantId() {
        return tenantId;
    }

    /**
     * Creates new factory with the same user and tenant ID, but with new time zone offset.
     *
     * @param zoneOffset the offset of the time zone
     * @return new factory at new time zone
     */
    public ActorRequestFactory switchTimezone(ZoneOffset zoneOffset) {
        final ActorRequestFactory result = newBuilder().setActor(getActor())
                                                       .setZoneOffset(zoneOffset)
                                                       .setTenantId(getTenantId())
                                                       .build();
        return result;
    }

    public ForQuery query() {
        return new ForQuery();
    }

    public ForTopic topic() {
        return new ForTopic();
    }

    public ForCommand command() {
        return new ForCommand();
    }

    /**
     * @see ForCommand#createContext()
     */
    @VisibleForTesting
    protected CommandContext createCommandContext() {
        return command().createContext();
    }

    /**
     * Creates an {@linkplain ActorContext actor context}, based on the factory properties.
     *
     * <p>Sets the timestamp value to the
     * {@linkplain org.spine3.time.Time#getCurrentTime() current time}.
     */
    @VisibleForTesting
    ActorContext actorContext() {
        final ActorContext.Builder builder = ActorContext.newBuilder()
                                                         .setActor(actor)
                                                         .setTimestamp(getCurrentTime())
                                                         .setZoneOffset(zoneOffset);
        if (tenantId != null) {
            builder.setTenantId(tenantId);
        }
        return builder.build();
    }

    private Query composeQuery(Class<? extends Message> entityClass,
                               @Nullable Set<? extends Message> ids,
                               @Nullable Map<String, Any> columnFilters,
                               @Nullable FieldMask fieldMask) {
        checkNotNull(entityClass, "The class of Entity must be specified for a Query");

        final Query.Builder builder = queryBuilderFor(entityClass,
                                                      ids,
                                                      columnFilters,
                                                      fieldMask);

        builder.setId(newQueryId());
        builder.setContext(actorContext());
        return builder.build();
    }

    private static QueryId newQueryId() {
        final String formattedId = format(QUERY_ID_FORMAT, Identifiers.newUuid());
        return QueryId.newBuilder()
                      .setUuid(formattedId)
                      .build();
    }

    /**
     * Public API for creating {@link Query} instances, using the {@code ActorRequestFactory}
     * configuration.
     */
    public final class ForQuery {

<<<<<<< HEAD
        private static final String ENTITY_IDS_EMPTY_MSG = "Entity ID set must not be empty";

=======
>>>>>>> 789f470a
        private ForQuery() {
            // Prevent instantiation from the outside.
        }

        /**
         * Creates a new instance of {@link QueryBuilder} for the further {@linkplain Query}
         * construction.
         *
         * @param targetType the {@linkplain Query query} target type
         * @return new instance of {@link QueryBuilder}
         */
        public QueryBuilder select(Class<? extends Message> targetType) {
            checkNotNull(targetType);
            final QueryBuilder queryBuilder = new QueryBuilder(targetType);
            return queryBuilder;
        }

        /**
         * Creates a {@link Query} to read certain entity states by IDs with the {@link FieldMask}
         * applied to each of the results.
         *
         * <p>Allows to specify a set of identifiers to be used during the {@code Query} processing.
         * The processing results will contain only the entities, which IDs are present among
         * the {@code ids}.
         *
         * <p>Allows to set property paths for a {@link FieldMask}, applied to each of the query
         * results. This processing is performed according to the
         * <a href="https://goo.gl/tW5wIU">FieldMask specs</a>.
         *
         * <p>In case the {@code paths} array contains entries inapplicable to the resulting entity
         * (e.g. a {@code path} references a missing field),
         * such invalid paths are silently ignored.
         *
         * @param entityClass the class of a target entity
         * @param ids         the entity IDs of interest
         * @param maskPaths   the property paths for the {@code FieldMask} applied
         *                    to each of results
         * @return an instance of {@code Query} formed according to the passed parameters
         */
        public Query byIdsWithMask(Class<? extends Message> entityClass,
                                   Set<? extends Message> ids,
                                   String... maskPaths) {
            checkNotNull(ids);
            checkArgument(!ids.isEmpty(), ENTITY_IDS_EMPTY_MSG);

            final FieldMask fieldMask = FieldMask.newBuilder()
                                                 .addAllPaths(Arrays.asList(maskPaths))
                                                 .build();
            final Query result = composeQuery(entityClass, ids, null, fieldMask);
            return result;
        }

        /**
         * Creates a {@link Query} to read certain entity states by IDs.
         *
         * <p>Allows to specify a set of identifiers to be used during the {@code Query} processing.
         * The processing results will contain only the entities, which IDs are present among
         * the {@code ids}.
         *
         * <p>Unlike {@link #byIdsWithMask(Class, Set, String...)}, the {@code Query} processing
         * will not change the resulting entities.
         *
         * @param entityClass the class of a target entity
         * @param ids         the entity IDs of interest
         * @return an instance of {@code Query} formed according to the passed parameters
         */
        public Query byIds(Class<? extends Message> entityClass,
                           Set<? extends Message> ids) {
            checkNotNull(entityClass);
            checkNotNull(ids);

            return composeQuery(entityClass, ids, null, null);
        }

        /**
         * Creates a {@link Query} to read all entity states with the {@link FieldMask}
         * applied to each of the results.
         *
         * <p>Allows to set property paths for a {@link FieldMask}, applied to each of the query
         * results. This processing is performed according to the
         * <a href="https://goo.gl/tW5wIU">FieldMask specs</a>.
         *
         * <p>In case the {@code paths} array contains entries inapplicable to the resulting entity
         * (e.g. a {@code path} references a missing field), such invalid paths
         * are silently ignored.
         *
         * @param entityClass the class of a target entity
         * @param maskPaths   the property paths for the {@code FieldMask} applied
         *                    to each of results
         * @return an instance of {@code Query} formed according to the passed parameters
         */
        public Query allWithMask(Class<? extends Message> entityClass, String... maskPaths) {
            final FieldMask fieldMask = FieldMask.newBuilder()
                                                 .addAllPaths(Arrays.asList(maskPaths))
                                                 .build();
            final Query result = composeQuery(entityClass, null, null, fieldMask);
            return result;
        }

        /**
         * Creates a {@link Query} to read all states of a certain entity.
         *
         * <p>Unlike {@link #allWithMask(Class, String...)}, the {@code Query} processing will
         * not change the resulting entities.
         *
         * @param entityClass the class of a target entity
         * @return an instance of {@code Query} formed according to the passed parameters
         */
        public Query all(Class<? extends Message> entityClass) {
            checkNotNull(entityClass);

            return composeQuery(entityClass, null, null, null);
        }
    }

    /**
     * A builder for the {@link Query} instances.
     *
     * <p>The API of this class is insiped by the SQL syntax.
     *
     * <p>Calling any of the methods is optional. Call {@link #build() build()} to retrieve
     * the instance of {@link Query}.
     *
     * <p>Calling of any of the builder methods overrides the previous call of the given method of
     * any of its overloads.
     *
     * <p>Usage example:
     * <pre>
     *     {@code
     *     final Query query = factory().query()
     *                                  .select(Customer.class)
     *                                  .fields("name", "address", "email")
     *                                  .whereIdIn(getWestCostCustomersIds())
     *                                  .where({@link QueryParameter#eq(String, Object) eq}("type", "permanent"),
     *                                         eq("discountPercent", 10),
     *                                         eq("companySize", Company.Size.SMALL))
     *                                  .build();
     *     }
     * </pre>
     *
     * @see ForQuery#select(Class) for the intialization
     */
    public final class QueryBuilder {

        private final Class<? extends Message> targetType;

<<<<<<< HEAD
        // All the optional fields are initialized only when and if set

        @Nullable
        private Set<?> ids;

        @Nullable
        private Map<String, Any> columns;

        @Nullable
        private Set<String> fieldMask;

        private QueryBuilder(Class<? extends Message> targetType) {
            this.targetType = targetType;
        }

        /**
         * Sets the ID predicate to the {@linkplain Query}.
         *
         * <p>Though it's not prohibited in compile time, please make sure to pass instances of the
         * same type to the argument of this method. Moreover, the instances must be of the type of
         * the query target type identifier. This method or any of its overload do not check these
         * constrains an assume they are followed by the caller.
         *
         * <p>If there are no IDs (i.e. and empty {@link Iterable} is passed), the query will
         * retrieve all the records regardless their IDs.
         *
         * @param ids the values of the IDs to look up
         * @return self for method chaining
         */
        public QueryBuilder whereIdIn(Iterable<?> ids) {
            this.ids = ImmutableSet.builder()
                                   .add(ids)
                                   .build();
            return this;
        }

        /**
         * Sets the IP predicate to the {@linkplain Query}.
         *
         * @param ids the values of the IDs to look up
         * @return self for method chaining
         * @see #whereIdIn(Iterable)
         */
        public QueryBuilder whereIdIn(Message... ids) {
            this.ids = ImmutableSet.<Message>builder()
                    .add(ids)
                    .build();
            return this;
        }

        /**
         * Sets the IP predicate to the {@linkplain Query}.
         *
         * @param ids the values of the IDs to look up
         * @return self for method chaining
         * @see #whereIdIn(Iterable)
         */
        public QueryBuilder whereIdIn(String... ids) {
            this.ids = ImmutableSet.<String>builder()
                    .add(ids)
                    .build();
            return this;
        }

        /**
         * Sets the IP predicate to the {@linkplain Query}.
         *
         * @param ids the values of the IDs to look up
         * @return self for method chaining
         * @see #whereIdIn(Iterable)
         */
        public QueryBuilder whereIdIn(Integer... ids) {
            this.ids = ImmutableSet.<Integer>builder()
                    .add(ids)
                    .build();
            return this;
        }

        /**
         * Sets the IP predicate to the {@linkplain Query}.
         *
         * @param ids the values of the IDs to look up
         * @return self for method chaining
         * @see #whereIdIn(Iterable)
         */
        public QueryBuilder whereIdIn(Long... ids) {
            this.ids = ImmutableSet.<Long>builder()
                    .add(ids)
                    .build();
            return this;
        }

        /**
         * Sets the Entity Column predicate to the {@linkplain Query}.
         *
         * <p>If there are no {@link QueryParameter}s (i.e. the passed array is empty), all
         * the records will be retrieved regardless the Entity Columns values.
         *
         * <p>The multiple parameters passed into this method are considered to be joined in
         * a conjunction ({@code AND} operator), i.e. a record matches this query only if it matches all of
         * these parameters.
         *
         * <p>The disjunctive filters currently are not supported.
         *
         * @param predicate the {@link QueryParameter}s to filter the requested entities by
         * @return self for method chaining
         * @see QueryParameter
         */
        public QueryBuilder where(QueryParameter... predicate) {
            final ImmutableMap.Builder<String, Any> mapBuilder = ImmutableMap.builder();
            for (QueryParameter param : predicate) {
                mapBuilder.put(param.getColumnName(), param.getValue());
            }
            columns = mapBuilder.build();
            return this;
        }

        /**
         * Sets the entity fields to retrieve.
         *
         * <p>The names of the fields must be formatted according to the {@link FieldMask}
         * specification.
         *
         * <p>If there are no fields (i.e. an empty {@link Iterable} is passed), all the fields will
         * be retrieved.
         *
         * @param fieldNames the fields to query
         * @return self for method chaining
         */
        public QueryBuilder fields(Iterable<String> fieldNames) {
            this.fieldMask = ImmutableSet.copyOf(fieldNames);
            return this;
        }

        /**
         * Sets the entity fields to retrieve.
         *
         * <p>The names of the fields must be formatted according to the {@link FieldMask}
         * specification.
         *
         * <p>If there are no fields (i.e. an empty array is passed), all the fields will
         * be retrieved.
         *
         * @param fieldNames the fields to query
         * @return self for method chaining
         */
        public QueryBuilder fields(String... fieldNames) {
            this.fieldMask = ImmutableSet.<String>builder()
                    .add(fieldNames)
                    .build();
            return this;
        }

        /**
         * Generates a new instance of {@link Query} regarding all the set parameters.
         *
         * @return the built {@link Query}
         */
        public Query build() {
            final FieldMask mask = composeMask();
            // Implying AnyPacker.pack to be idempotent
            final Set<Any> entityIds = composeIdPredicate();

            final Query result = composeQuery(targetType, entityIds, columns, mask);
            return result;
        }

        @Nullable
        private FieldMask composeMask() {
            if (fieldMask == null || fieldMask.isEmpty()) {
                return null;
            }
            final FieldMask mask = FieldMask.newBuilder()
                                            .addAllPaths(fieldMask)
                                            .build();
            return mask;
        }

        @Nullable
        private Set<Any> composeIdPredicate() {
            if (ids == null || ids.isEmpty()) {
                return null;
            }
            final Collection<Any> entityIds = transform(ids, new Function<Object, Any>() {
                @Nullable
                @Override
                public Any apply(@Nullable Object o) {
                    checkNotNull(o);
                    final Any id = Identifiers.idToAny(o);
                    return id;
                }
            });
            final Set<Any> result = newHashSet(entityIds);
            return result;
        }

        @SuppressWarnings("MethodWithMoreThanThreeNegations")
            // OK for this method as it's used primarily for debugging
        @Override
        public String toString() {
            final String valueSeparator = "; ";
            final StringBuilder sb = new StringBuilder();
            sb.append(QueryBuilder.class.getSimpleName())
              .append('(')
              .append("SELECT ");
            if (fieldMask == null || fieldMask.isEmpty()) {
                sb.append('*');
            } else {
                sb.append(fieldMask);
            }
            sb.append(" FROM ")
              .append(targetType.getSimpleName())
              .append(" WHERE (");
            if (ids != null && !ids.isEmpty()) {
                sb.append("id IN ")
                  .append(ids)
                  .append(valueSeparator);
            }
            if (columns != null && !columns.isEmpty()) {
                for (Map.Entry<String, Any> column : columns.entrySet()) {
                    sb.append(column.getKey())
                      .append('=')
                      .append(Json.toCompactJson(unpack(column.getValue())))
                      .append(valueSeparator);
                }
            }
            sb.append(");");
            return sb.toString();
        }
    }

    /**
     * A parameter of a {@link Query} to the read side.
     *
     * <p>This class may be considered as a filter for the query. An instance contains the name of
     * the Entity Column to filter by and the value of the Column.
     *
     * <p>The supported types for querying are {@link Message} and Protobuf primitives.
     */
    public static final class QueryParameter {

        private final String columnName;
        private final Any value;

        private QueryParameter(String columnName, Any value) {
            this.columnName = columnName;
            this.value = value;
        }

        /**
         * Creates new equality {@code QueryParameter}.
         *
         * @param columnName the name of the Entity Column to query by
         * @param value      the requested value of the Entity Column
         * @return new instance of the QueryParameter
         */
        public static QueryParameter eq(String columnName, Object value) {
            checkNotNull(columnName);
            checkNotNull(value);
            final Any wrappedValue = ProtoJavaMapper.map(value);
            final QueryParameter parameter = new QueryParameter(columnName, wrappedValue);
            return parameter;
        }

        public String getColumnName() {
            return columnName;
        }

        public Any getValue() {
            return value;
        }

        @Override
        public boolean equals(Object o) {
            if (this == o) {
                return true;
            }
            if (o == null || getClass() != o.getClass()) {
                return false;
            }
            QueryParameter parameter = (QueryParameter) o;
            return Objects.equal(getColumnName(), parameter.getColumnName()) &&
                    Objects.equal(getValue(), parameter.getValue());
        }

        @Override
        public int hashCode() {
            return Objects.hashCode(getColumnName(), getValue());
        }

        @Override
        public String toString() {
            final StringBuilder sb = new StringBuilder();
            sb.append('(')
              .append(columnName)
              .append(" = ")
              .append(unpack(value))
              .append(')');
            return sb.toString();
        }
=======
            builder.setId(Queries.generateId());
            builder.setContext(actorContext());
            return builder.build();
        }

>>>>>>> 789f470a
    }

    /**
     * Public API for creating {@link Topic} instances, using the {@code ActorRequestFactory}
     * configuration.
     */
    public final class ForTopic {

        private ForTopic() {
            // Prevent instantiation from the outside.
        }

        /**
         * Creates a {@link Topic} for a subset of the entity states by specifying their IDs.
         *
         * @param entityClass the class of a target entity
         * @param ids         the IDs of interest
         * @return the instance of {@code Topic} assembled according to the parameters.
         */
        public Topic someOf(Class<? extends Message> entityClass, Set<? extends Message> ids) {
            checkNotNull(entityClass);
            checkNotNull(ids);

            final Target target = composeTarget(entityClass, ids, null);
            final Topic result = forTarget(target);
            return result;
        }

        /**
         * Creates a {@link Topic} for all of the specified entity states.
         *
         * @param entityClass the class of a target entity
         * @return the instance of {@code Topic} assembled according to the parameters.
         */
        public Topic allOf(Class<? extends Message> entityClass) {
            checkNotNull(entityClass);

            final Target target = composeTarget(entityClass, null, null);
            final Topic result = forTarget(target);
            return result;
        }

        /**
         * Creates a {@link Topic} for the specified {@linkplain Target}.
         *
         * <p>This method is intended for internal use only. To achieve the similar result,
         * {@linkplain #allOf(Class) allOf()} and {@linkplain #someOf(Class, Set) someOf()} methods
         * should be used.
         *
         * @param target the {@code} Target to create a topic for.
         * @return the instance of {@code Topic}.
         */
        @Internal
        public Topic forTarget(Target target) {
            checkNotNull(target);
            final TopicId id = Topics.generateId();
            return Topic.newBuilder()
                        .setId(id)
                        .setContext(actorContext())
                        .setTarget(target)
                        .build();
        }

    }

    /**
     * Public API for creating {@link Command} instances, using the {@code ActorRequestFactory}
     * configuration.
     */
    public final class ForCommand {

        private ForCommand() {
            // Prevent instantiation from the outside.
        }

        /**
         * Creates new {@code Command} with the passed message.
         *
         * <p>The command contains a {@code CommandContext} instance with the current time.
         *
         * @param message the command message
         * @return new command instance
         */
        public Command create(Message message) {
            checkNotNull(message);
            final CommandContext context = createContext();
            final Command result = Commands.createCommand(message, context);
            return result;
        }

        /**
         * Creates new {@code Command} with the passed message and target entity version.
         *
         * <p>The command contains a {@code CommandContext} instance with the current time.
         *
         * @param message       the command message
         * @param targetVersion the ID of the entity for applying commands if {@code null}
         *                      the commands can be applied to any entity
         * @return new command instance
         */
        public Command create(Message message, int targetVersion) {
            checkNotNull(message);
            checkNotNull(targetVersion);

            final CommandContext context = createContext(targetVersion);
            final Command result = Commands.createCommand(message, context);
            return result;
        }

        /**
         * Creates command context for a new command with entity ID.
         */
        private CommandContext createContext(int targetVersion) {
            return Commands.createContext(getTenantId(), getActor(),
                                          getZoneOffset(), targetVersion);
        }

        /**
         * Creates command context for a new command.
         */
        private CommandContext createContext() {
            return Commands.createContext(getTenantId(),
                                          getActor(),
                                          getZoneOffset());
        }
    }

    /**
     * A builder for {@code ActorRequestFactory}.
     */
    public static class Builder {

        private UserId actor;

        private ZoneOffset zoneOffset;

        @Nullable
        private TenantId tenantId;

        public UserId getActor() {
            return actor;
        }

        /**
         * Sets the ID for the user generating commands.
         *
         * @param actor the ID of the user generating commands
         */
        public Builder setActor(UserId actor) {
            this.actor = checkNotNull(actor);
            return this;
        }

        @Nullable
        public ZoneOffset getZoneOffset() {
            return zoneOffset;
        }

        /**
         * Sets the time zone in which the user works.
         *
         * @param zoneOffset the offset of the timezone the user works in
         */
        public Builder setZoneOffset(ZoneOffset zoneOffset) {
            this.zoneOffset = checkNotNull(zoneOffset);
            return this;
        }

        @Nullable
        public TenantId getTenantId() {
            return tenantId;
        }

        /**
         * Sets the ID of a tenant in a multi-tenant application to which this user belongs.
         *
         * @param tenantId the ID of the tenant or null for single-tenant applications
         */
        public Builder setTenantId(@Nullable TenantId tenantId) {
            this.tenantId = tenantId;
            return this;
        }

        /**
         * Ensures that all the {@code Builder} parameters are set properly.
         *
         * <p>Returns {@code null}, as it is expected to be overridden by descendants.
         *
         * @return {@code null}
         */
        @SuppressWarnings("ReturnOfNull")   // It's fine for an abstract Builder.
        @CanIgnoreReturnValue
        public ActorRequestFactory build() {
            checkNotNull(actor, "`actor` must be defined");

            if (zoneOffset == null) {
                setZoneOffset(ZoneOffsets.getDefault());
            }

            return new ActorRequestFactory(this);
        }
    }
}<|MERGE_RESOLUTION|>--- conflicted
+++ resolved
@@ -33,12 +33,9 @@
 import org.spine3.base.Command;
 import org.spine3.base.CommandContext;
 import org.spine3.base.Commands;
-<<<<<<< HEAD
 import org.spine3.base.Identifiers;
 import org.spine3.json.Json;
 import org.spine3.protobuf.ProtoJavaMapper;
-=======
->>>>>>> 789f470a
 import org.spine3.time.ZoneOffset;
 import org.spine3.time.ZoneOffsets;
 import org.spine3.users.TenantId;
@@ -52,12 +49,9 @@
 
 import static com.google.common.base.Preconditions.checkArgument;
 import static com.google.common.base.Preconditions.checkNotNull;
-<<<<<<< HEAD
 import static com.google.common.collect.Collections2.transform;
 import static com.google.common.collect.Sets.newHashSet;
 import static java.lang.String.format;
-=======
->>>>>>> 789f470a
 import static org.spine3.client.Queries.queryBuilderFor;
 import static org.spine3.client.Targets.composeTarget;
 import static org.spine3.protobuf.AnyPacker.unpack;
@@ -195,11 +189,8 @@
      */
     public final class ForQuery {
 
-<<<<<<< HEAD
         private static final String ENTITY_IDS_EMPTY_MSG = "Entity ID set must not be empty";
 
-=======
->>>>>>> 789f470a
         private ForQuery() {
             // Prevent instantiation from the outside.
         }
@@ -346,7 +337,6 @@
 
         private final Class<? extends Message> targetType;
 
-<<<<<<< HEAD
         // All the optional fields are initialized only when and if set
 
         @Nullable
@@ -647,13 +637,6 @@
               .append(')');
             return sb.toString();
         }
-=======
-            builder.setId(Queries.generateId());
-            builder.setContext(actorContext());
-            return builder.build();
-        }
-
->>>>>>> 789f470a
     }
 
     /**
