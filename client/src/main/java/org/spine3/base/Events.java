--- conflicted
+++ resolved
@@ -108,13 +108,7 @@
     public static Event createEvent(Message messageOrAny, EventContext context) {
         checkNotNull(messageOrAny);
         checkNotNull(context);
-<<<<<<< HEAD
         final Any packed = toAny(messageOrAny);
-=======
-        final Any packed = (messageOrAny instanceof Any)
-                           ? (Any) messageOrAny
-                           : pack(messageOrAny);
->>>>>>> 5e32a51c
         final Event result = Event.newBuilder()
                                   .setMessage(packed)
                                   .setContext(context)
