/*
 * Copyright 2017, TeamDev Ltd. All rights reserved.
 *
 * Redistribution and use in source and/or binary forms, with or without
 * modification, must retain the above copyright notice and the following
 * disclaimer.
 *
 * THIS SOFTWARE IS PROVIDED BY THE COPYRIGHT HOLDERS AND CONTRIBUTORS
 * "AS IS" AND ANY EXPRESS OR IMPLIED WARRANTIES, INCLUDING, BUT NOT
 * LIMITED TO, THE IMPLIED WARRANTIES OF MERCHANTABILITY AND FITNESS FOR
 * A PARTICULAR PURPOSE ARE DISCLAIMED. IN NO EVENT SHALL THE COPYRIGHT
 * OWNER OR CONTRIBUTORS BE LIABLE FOR ANY DIRECT, INDIRECT, INCIDENTAL,
 * SPECIAL, EXEMPLARY, OR CONSEQUENTIAL DAMAGES (INCLUDING, BUT NOT
 * LIMITED TO, PROCUREMENT OF SUBSTITUTE GOODS OR SERVICES; LOSS OF USE,
 * DATA, OR PROFITS; OR BUSINESS INTERRUPTION) HOWEVER CAUSED AND ON ANY
 * THEORY OF LIABILITY, WHETHER IN CONTRACT, STRICT LIABILITY, OR TORT
 * (INCLUDING NEGLIGENCE OR OTHERWISE) ARISING IN ANY WAY OUT OF THE USE
 * OF THIS SOFTWARE, EVEN IF ADVISED OF THE POSSIBILITY OF SUCH DAMAGE.
 */

package org.spine3.base;

<<<<<<< HEAD
=======
import com.google.common.escape.Escaper;
import com.google.common.escape.Escapers;

>>>>>>> 1b696dcd
import java.util.AbstractMap;
import java.util.Map;
import java.util.regex.Pattern;

import static com.google.common.collect.Maps.newHashMap;
import static org.spine3.util.Exceptions.newIllegalArgumentException;

/**
 * The stringifier for the {@code Map} classes.
 *
 * <p>The stringifier for the type of the elements in the map
 * should be registered in the {@code StringifierRegistry} class
 * for the correct usage of {@code MapStringifier}.
 *
 * <h3>Example</h3>
 *
 * {@code
 *  // The registration of the stringifier.
 *  final Type type = Types.mapTypeOf(String.class, Long.class);
 *  StringifierRegistry.getInstance().register(stringifier, type);
 *
 *  // Obtain already registered `MapStringifier`.
 *  final Stringifier<Map<String, Long>> mapStringifier = StringifierRegistry.getInstance()
 *                                                                           .getStringifier(type);
 *
 *  // Convert to string.
 *  final Map<String, Long> mapToConvert = newHashMap();
 *  mapToConvert.put("first", 1);
 *  mapToConvert.put("second", 2);
 *
 *  // The result is: \"first\":\"1\",\"second\":\"2\".
 *  final String convertedString = mapStringifier.toString(mapToConvert);
 *
 *
 *  // Convert from string.
 *  final String stringToConvert = ...
 *  final Map<String, Long> convertedMap = mapStringifier.fromString(stringToConvert);
 * }
 *
 * @param <K> the type of the keys in the map
 * @param <V> the type of the values in the map
 */
class MapStringifier<K, V> extends Stringifier<Map<K, V>> {

    private static final char DEFAULT_ELEMENT_DELIMITER = ',';
    private static final char KEY_VALUE_DELIMITER = ':';
    private static final char QUOTE = '"';

    /**
     * The delimiter for the passed elements in the {@code String} representation,
     * {@code DEFAULT_ELEMENT_DELIMITER} by default.
     */
    private final char delimiter;
    private final Class<K> keyClass;
    private final Class<V> valueClass;
    private final String bucketPattern;
    private final String keyValuePattern;
    private final Escaper escaper;

    /**
     * Creates a {@code MapStringifier}.
     *
     * <p>The {@code DEFAULT_ELEMENT_DELIMITER} is used for key-value
     * separation in {@code String} representation of the {@code Map}.
     *
     * @param keyClass   the class of the key elements
     * @param valueClass the class of the value elements
     */
    MapStringifier(Class<K> keyClass, Class<V> valueClass) {
        super();
        this.keyClass = keyClass;
        this.valueClass = valueClass;
        this.delimiter = DEFAULT_ELEMENT_DELIMITER;
        escaper = createEscaper(delimiter);
        bucketPattern = createBucketPattern(delimiter);
        keyValuePattern = createKeyValuePattern();
    }

    /**
     * Creates a {@code MapStringifier}.
     *
     * <p>The specified delimiter is used for key-value separation
     * in {@code String} representation of the {@code Map}.
     *
     * @param keyClass   the class of the key elements
     * @param valueClass the class of the value elements
     * @param delimiter  the delimiter for the passed elements via string
     */
    MapStringifier(Class<K> keyClass, Class<V> valueClass, char delimiter) {
        super();
        this.keyClass = keyClass;
        this.valueClass = valueClass;
        this.delimiter = delimiter;
        escaper = createEscaper(delimiter);
        bucketPattern = createBucketPattern(delimiter);
        keyValuePattern = createKeyValuePattern();
    }

    private static String createBucketPattern(char delimiter) {
        return Pattern.compile("(?<!\\\\)\\\\\\" + delimiter)
                      .pattern();
    }

    private static String createKeyValuePattern() {
        return Pattern.compile("(?<!\\\\)\\\\" + KEY_VALUE_DELIMITER)
                      .pattern();
    }

    @Override
    protected String toString(Map<K, V> obj) {
        final StringBuilder stringBuilder = new StringBuilder(0);
        for (Map.Entry<K, V> entry : obj.entrySet()) {
            stringBuilder.append(QUOTE)
                         .append(entry.getKey())
                         .append(QUOTE)
                         .append(KEY_VALUE_DELIMITER)
                         .append(QUOTE)
                         .append(entry.getValue())
                         .append(QUOTE)
                         .append(delimiter);
        }
        final int length = stringBuilder.length();
        final String result = stringBuilder.substring(0, length - 1);
        return result;
    }

    @Override
    protected Map<K, V> fromString(String s) {
        final String escapedString = escaper.escape(s);
        final String[] buckets = escapedString.split(bucketPattern);
        final Map<K, V> resultMap = newHashMap();

        for (String bucket : buckets) {
            final Map.Entry<K, V> convertedBucket = convert(bucket);
            resultMap.put(convertedBucket.getKey(), convertedBucket.getValue());
        }
        return resultMap;
    }

    private Map.Entry<K, V> convert(String bucketToConvert) {
        final String[] keyValue = bucketToConvert.split(keyValuePattern);
        checkKeyValue(keyValue);

        final String key = unquote(keyValue[0]);
        final String value = unquote(keyValue[1]);

        try {
            final K convertedKey = Stringifiers.convert(key, keyClass);
            final V convertedValue = Stringifiers.convert(value, valueClass);
            final Map.Entry<K, V> convertedBucket =
                    new AbstractMap.SimpleEntry<>(convertedKey, convertedValue);
            return convertedBucket;
        } catch (Throwable e) {
            throw newIllegalArgumentException("The exception is occurred during the conversion", e);
        }
    }

<<<<<<< HEAD
=======
    @SuppressWarnings("unchecked") // It is safe because the type is checked before the cast.
    private static <I> I convert(Class<I> elementClass, String elementToConvert) {
        if (isString(elementClass)) {
            return (I) elementToConvert;
        }

        final I convertedValue = Stringifiers.fromString(elementToConvert, elementClass);
        return convertedValue;

    }

>>>>>>> 1b696dcd
    private static void checkKeyValue(String[] keyValue) {
        if (keyValue.length != 2 || !isQuotedKeyValue(keyValue)) {
            final String exMessage =
                    "Illegal key-value format. The key-value should be quoted " +
                    "and separated with the `" + KEY_VALUE_DELIMITER + "` character.";
            throw newIllegalArgumentException(exMessage);
        }
    }
<<<<<<< HEAD
=======

    private static boolean isString(Class<?> aClass) {
        return String.class.equals(aClass);
    }

    private static String unquote(String value) {
        final String unquotedValue = Pattern.compile("\\\\")
                                            .matcher(value.substring(2, value.length() - 2))
                                            .replaceAll("");
        return unquotedValue;
    }

    private static boolean isQuotedKeyValue(String[] keyValue) {
        final String key = keyValue[0];
        final String value = keyValue[1];

        final int keyLength = key.length();
        final int valueLength = value.length();

        if (keyLength < 2 || valueLength < 2) {
            return false;
        }

        final boolean result = isQuote(key.charAt(1)) && isQuote(key.charAt(keyLength - 1)) &&
                               isQuote(value.charAt(1)) && isQuote(value.charAt(valueLength - 1));
        return result;
    }

    private static boolean isQuote(char character) {
        return character == QUOTE;
    }

    private static Escaper createEscaper(char charToEscape) {
        final String escapedChar = "\\" + charToEscape;
        final Escaper result = Escapers.builder()
                                       .addEscape('\"', "\\\"")
                                       .addEscape(':', "\\:")
                                       .addEscape(charToEscape, escapedChar)
                                       .build();
        return result;
    }
>>>>>>> 1b696dcd
}<|MERGE_RESOLUTION|>--- conflicted
+++ resolved
@@ -20,12 +20,9 @@
 
 package org.spine3.base;
 
-<<<<<<< HEAD
-=======
 import com.google.common.escape.Escaper;
 import com.google.common.escape.Escapers;
 
->>>>>>> 1b696dcd
 import java.util.AbstractMap;
 import java.util.Map;
 import java.util.regex.Pattern;
@@ -183,20 +180,6 @@
         }
     }
 
-<<<<<<< HEAD
-=======
-    @SuppressWarnings("unchecked") // It is safe because the type is checked before the cast.
-    private static <I> I convert(Class<I> elementClass, String elementToConvert) {
-        if (isString(elementClass)) {
-            return (I) elementToConvert;
-        }
-
-        final I convertedValue = Stringifiers.fromString(elementToConvert, elementClass);
-        return convertedValue;
-
-    }
-
->>>>>>> 1b696dcd
     private static void checkKeyValue(String[] keyValue) {
         if (keyValue.length != 2 || !isQuotedKeyValue(keyValue)) {
             final String exMessage =
@@ -205,8 +188,6 @@
             throw newIllegalArgumentException(exMessage);
         }
     }
-<<<<<<< HEAD
-=======
 
     private static boolean isString(Class<?> aClass) {
         return String.class.equals(aClass);
@@ -248,5 +229,4 @@
                                        .build();
         return result;
     }
->>>>>>> 1b696dcd
 }